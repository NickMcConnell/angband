/**
 * \file effects.c
 * \brief Handler and auxiliary functions for every effect in the game
 *
 * Copyright (c) 2007 Andi Sidwell
 * Copyright (c) 2014 Ben Semmler, Nick McConnell
 *
 * This work is free software; you can redistribute it and/or modify it
 * under the terms of either:
 *
 * a) the GNU General Public License as published by the Free Software
 *    Foundation, version 2, or
 *
 * b) the "Angband licence":
 *    This software may be copied and distributed for educational, research,
 *    and not for profit purposes provided that this copyright and statement
 *    are included in all such copies.  Other copyrights may also apply.
 */

#include "angband.h"
#include "cave.h"
#include "effects.h"
#include "game-input.h"
#include "generate.h"
#include "init.h"
#include "mon-desc.h"
#include "mon-lore.h"
#include "mon-make.h"
#include "mon-spell.h"
#include "mon-summon.h"
#include "mon-util.h"
#include "obj-chest.h"
#include "obj-desc.h"
#include "obj-gear.h"
#include "obj-identify.h"
#include "obj-ignore.h"
#include "obj-make.h"
#include "obj-pile.h"
#include "obj-power.h"
#include "obj-tval.h"
#include "obj-util.h"
#include "player-calcs.h"
#include "player-history.h"
#include "player-timed.h"
#include "player-util.h"
#include "project.h"
#include "target.h"
#include "trap.h"


typedef struct effect_handler_context_s {
	const effect_index effect;
	const struct object *obj;
	const bool aware;
	const int dir;
	const int beam;
	const int boost;
	const random_value value;
	const int p1, p2, p3;
	bool ident;
} effect_handler_context_t;

typedef bool (*effect_handler_f)(effect_handler_context_t *);

/**
 * Structure for effects
 */
struct effect_kind {
	u16b index;          /* Effect index */
	bool aim;            /* Whether the effect requires aiming */
	const char *info;    /* Effect info (for spell tips) */
	effect_handler_f handler;    /* Function to perform the effect */
	const char *desc;    /* Effect description */
};


/**
 * Element info for player breaths
 */
static struct breath_info {
	const char *desc;    /* Element description */
	int msgt;            /* Element message type */
} elements[] = {
	#define ELEM(a, b, c, d, e, f, g, h, i, col) { c, i },
	#include "list-elements.h"
	#undef ELEM
};


/**
 * Array of stat adjectives
 */
static const char *desc_stat_pos[] =
{
	#define STAT(a, b, c, d, e, f, g, h) f,
	#include "list-stats.h"
	#undef STAT
};


/**
 * Array of stat opposite adjectives
 */
static const char *desc_stat_neg[] =
{
	#define STAT(a, b, c, d, e, f, g, h) g,
	#include "list-stats.h"
	#undef STAT
};

int effect_calculate_value(effect_handler_context_t *context, bool use_boost)
{
	int final = 0;

	if (context->value.base > 0 ||
		(context->value.dice > 0 && context->value.sides > 0))
		final = context->value.base +
			damroll(context->value.dice, context->value.sides);

	if (use_boost)
		final *= (100 + context->boost) / 100;

	return final;
}


/**
 * Apply the project() function in a direction, or at a target
 */
static bool project_aimed(int typ, int dir, int dam, int flg,
						  const struct object *obj)
{
	int py = player->py;
	int px = player->px;
	/* Player or monster? */
	int source = (cave->mon_current > 0) ? cave->mon_current : -1;

	int ty, tx;

	/* Pass through the target if needed */
	flg |= (PROJECT_THRU);

	/* Can hurt the player */
	if (source > 0)
		flg |= (PROJECT_PLAY);

	/* Use the adjacent grid in the given direction as target */
	ty = py + ddy[dir];
	tx = px + ddx[dir];

	/* Ask for a target if no direction given */
	if ((dir == 5) && target_okay() && source == -1)
		target_get(&tx, &ty);

	/* Aim at the target, do NOT explode */
	return (project(source, 0, ty, tx, dam, typ, flg, 0, 0, obj));
}

/**
 * Apply the project() function to grids the player is touching
 */
static bool project_touch(int dam, int typ, bool aware,
						  const struct object *obj)
{
	int py = player->py;
	int px = player->px;

	int flg = PROJECT_GRID | PROJECT_KILL | PROJECT_HIDE | PROJECT_ITEM | PROJECT_THRU;
	if (aware) flg |= PROJECT_AWARE;
	return (project(-1, 1, py, px, dam, typ, flg, 0, 0, obj));
}

/**
 * Dummy effect, to tell the effect code to pick one of the next 
 * context->value.base effects at random.
 */
bool effect_handler_RANDOM(effect_handler_context_t *context)
{
	return true;
}

/**
 * Deal damage from the current monster to the player
 */
bool effect_handler_DAMAGE(effect_handler_context_t *context)
{
	int dam = effect_calculate_value(context, false);
	char ddesc[80];
	struct monster *mon;

	/* Get the monster */
	mon = cave_monster(cave, cave->mon_current);

	/* Get the "died from" name in case this attack kills @ */
	monster_desc(ddesc, sizeof(ddesc), mon, MDESC_DIED_FROM);

	/* Hit the player */
	take_hit(player, dam, ddesc);

	return true;
}


/**
 * Heal the player by a given percentage of their wounds, or a minimum
 * amount, whichever is larger.
 *
 * context->value.base should be the minimum, and
 * context->value.m_bonus the percentage
 */
bool effect_handler_HEAL_HP(effect_handler_context_t *context)
{
	int num;

	/* Paranoia */
	if ((context->value.m_bonus <= 0) && (context->value.base <= 0))
		return (true);

	/* Slight hack to ID !Life */
	if (context->value.base >= 5000) context->ident = true;

	/* No healing needed */
	if (player->chp >= player->mhp) return (true);

	/* Figure percentage healing level */
	num = ((player->mhp - player->chp) * context->value.m_bonus) / 100;

	/* Enforce minimum */
	if (num < context->value.base) num = context->value.base;

	/* Gain hitpoints */
	player->chp += num;

	/* Enforce maximum */
	if (player->chp >= player->mhp) {
		player->chp = player->mhp;
		player->chp_frac = 0;
	}

	/* Redraw */
	player->upkeep->redraw |= (PR_HP);

	/* Print a nice message */
	if (num < 5)
		msg("You feel a little better.");
	else if (num < 15)
		msg("You feel better.");
	else if (num < 35)
		msg("You feel much better.");
	else
		msg("You feel very good.");

	/* Notice */
	context->ident = true;

	return (true);
}


/**
 * Monster self-healing.
 */
bool effect_handler_MON_HEAL_HP(effect_handler_context_t *context)
{
	int midx = cave->mon_current;
	int amount = effect_calculate_value(context, false);
	struct monster *mon = midx > 0 ? cave_monster(cave, midx) : NULL;
	char m_name[80], m_poss[80];
	bool seen;

	if (!mon) return true;

	/* Get the monster name (or "it") */
	monster_desc(m_name, sizeof(m_name), mon, MDESC_STANDARD);

	/* Get the monster possessive ("his"/"her"/"its") */
	monster_desc(m_poss, sizeof(m_poss), mon, MDESC_PRO_VIS | MDESC_POSS);

	seen = (!player->timed[TMD_BLIND] && mflag_has(mon->mflag, MFLAG_VISIBLE));

	/* Heal some */
	mon->hp += amount;

	/* Fully healed */
	if (mon->hp >= mon->maxhp) {
		mon->hp = mon->maxhp;

		if (seen)
			msg("%s looks REALLY healthy!", m_name);
		else
			msg("%s sounds REALLY healthy!", m_name);
	} else if (seen) { /* Partially healed */
		msg("%s looks healthier.", m_name);
	} else {
		msg("%s sounds healthier.", m_name);
	}

	/* Redraw (later) if needed */
	if (player->upkeep->health_who == mon)
		player->upkeep->redraw |= (PR_HEALTH);

	/* Cancel fear */
	if (mon->m_timed[MON_TMD_FEAR]) {
		mon_clear_timed(mon, MON_TMD_FEAR, MON_TMD_FLG_NOMESSAGE, false);
		msg("%s recovers %s courage.", m_name, m_poss);
	}

	return true;
}

/**
 * Feed the player.
 */
bool effect_handler_NOURISH(effect_handler_context_t *context)
{
	int amount = effect_calculate_value(context, false);
	player_set_food(player, player->food + amount);
	return true;
}

bool effect_handler_CRUNCH(effect_handler_context_t *context)
{
	if (one_in_(2))
		msg("It's crunchy.");
	else
		msg("It nearly breaks your tooth!");
	context->ident = true;
	return true;
}

/**
 * Cure a player status condition.
 */
bool effect_handler_CURE(effect_handler_context_t *context)
{
	int type = context->p1;
	if (player_clear_timed(player, type, true))
		context->ident = true;
	return true;
}

/**
 * Set a (positive or negative) player status condition.
 */
bool effect_handler_TIMED_SET(effect_handler_context_t *context)
{
	int amount = effect_calculate_value(context, false);
	player_set_timed(player, context->p1, amount, true);
	context->ident = true;
	return true;

}

/**
 * Extend a (positive or negative) player status condition.
 * If context->p2 is set, increase by that amount if the status exists already
 */
bool effect_handler_TIMED_INC(effect_handler_context_t *context)
{
	int amount = effect_calculate_value(context, false);

	if (!player->timed[context->p1] || !context->p2)
		player_inc_timed(player, context->p1, amount, true, true);
	else
		player_inc_timed(player, context->p1, context->p2, true, true);
	context->ident = true;
	return true;

}

/**
 * Extend a (positive or negative) player status condition unresistably.
 * If context->p2 is set, increase by that amount if the status exists already
 */
bool effect_handler_TIMED_INC_NO_RES(effect_handler_context_t *context)
{
	int amount = effect_calculate_value(context, false);

	if (!player->timed[context->p1] || !context->p2)
		player_inc_timed(player, context->p1, amount, true, false);
	else
		player_inc_timed(player, context->p1, context->p2, true, false);
	context->ident = true;
	return true;

}

/**
 * Extend a (positive or negative) monster status condition.
 */
bool effect_handler_MON_TIMED_INC(effect_handler_context_t *context)
{
	int amount = effect_calculate_value(context, false);
	struct monster *mon  = cave->mon_current > 0 ?
		cave_monster(cave, cave->mon_current) : NULL;

	if (mon) {
		mon_inc_timed(mon, context->p1, amount, 0, false);
		context->ident = true;
	}
	return true;

}

/**
 * Reduce a (positive or negative) player status condition.
 * If context->p2 is set, decrease by the current value / context->p2
 */
bool effect_handler_TIMED_DEC(effect_handler_context_t *context)
{
	int amount = effect_calculate_value(context, false);
	if (context->p2)
		amount = player->timed[context->p1] / context->p2;
	if (player_dec_timed(player, context->p1, amount, true))
		context->ident = true;
	return true;

}

/**
 * Make the player, um, lose food.  Or gain it.
 */
bool effect_handler_SET_NOURISH(effect_handler_context_t *context)
{
	int amount = effect_calculate_value(context, false);
	if (player_set_food(player, amount))
		context->ident = true;
	return true;
}

bool effect_handler_CONFUSING(effect_handler_context_t *context)
{
	if (player->confusing == 0) {
		msg("Your hands begin to glow.");
		player->confusing = true;
		context->ident = true;
	}
	return true;
}

/**
 * Create a "glyph of warding".
 */
bool effect_handler_RUNE(effect_handler_context_t *context)
{
	int py = player->py;
	int px = player->px;

	/* Always notice */
	context->ident = true;

	/* See if the effect works */
	if (!square_canward(cave, py, px)) {
		msg("There is no clear floor on which to cast the spell.");
		return false;
	}

	/* Create a glyph */
	square_add_ward(cave, py, px);

	/* Push objects off the grid */
	if (square_object(cave, py, px))
		push_object(py, px);

	return true;
}

/**
 * Restore a stat.  The stat index is context->p1, message printed if
 * context->p2 is non-zero.
 */
bool effect_handler_RESTORE_STAT(effect_handler_context_t *context)
{
	int stat = context->p1;

	/* Check bounds */
	if (stat < 0 || stat >= STAT_MAX) return false;

	/* Not needed */
	if (player->stat_cur[stat] == player->stat_max[stat])
		return true;

	/* Restore */
	player->stat_cur[stat] = player->stat_max[stat];

	/* Recalculate bonuses */
	player->upkeep->update |= (PU_BONUS);
	update_stuff(player);

	/* Message */
	if (context->p2)
		msg("You feel less %s.", desc_stat_neg[stat]);

	/* Success */
	context->ident = true;

	return (true);
}

/**
 * Drain a stat temporarily.  The stat index is context->p1.
 */
bool effect_handler_DRAIN_STAT(effect_handler_context_t *context)
{
	int stat = context->p1;
	int flag = sustain_flag(stat);

	/* Bounds check */
	if (flag < 0) return false;

	/* Sustain */
	if (player_of_has(player, flag)) {
		/* Notice effect */
		equip_notice_flag(player, flag);

		/* Message */
		msg("You feel very %s for a moment, but the feeling passes.",
				   desc_stat_neg[stat]);

		/* Notice */
		context->ident = true;

		return (true);
	}

	/* Attempt to reduce the stat */
	if (player_stat_dec(player, stat, false)){
		int dam = effect_calculate_value(context, false);

		/* Message */
		msgt(MSG_DRAIN_STAT, "You feel very %s.", desc_stat_neg[stat]);
		if (dam)
			take_hit(player, dam, "stat drain");

		/* Notice */
		context->ident = true;
	}

	return (true);
}

/**
 * Lose a stat point permanently, in a stat other than the one specified
 * in context->p1.
 */
bool effect_handler_LOSE_RANDOM_STAT(effect_handler_context_t *context)
{
	int safe_stat = context->p1;
	int loss_stat = randint0(STAT_MAX - 1);

	/* Skip the safe stat */
	if (loss_stat == safe_stat) loss_stat++;

	/* Attempt to reduce the stat */
	if (player_stat_dec(player, loss_stat, true)) {
		/* Notice */
		context->ident = true;

		/* Message */
		msgt(MSG_DRAIN_STAT, "You feel very %s.", desc_stat_neg[loss_stat]);
	}

	return (true);
}


/**
 * Gain a stat point.  The stat index is context->p1.
 */
bool effect_handler_GAIN_STAT(effect_handler_context_t *context)
{
	int stat = context->p1;

	/* Attempt to increase */
	if (player_stat_inc(player, stat)) {
		/* Message */
		msg("You feel very %s!", desc_stat_pos[stat]);

		/* Notice */
		context->ident = true;
	}

	return (true);
}

/**
 * Restores any drained experience; message suppressed if context->p1 is set
 */
bool effect_handler_RESTORE_EXP(effect_handler_context_t *context)
{
	/* Restore experience */
	if (player->exp < player->max_exp) {
		/* Message */
		if (context->p1 == 0)
			msg("You feel your life energies returning.");
		player_exp_gain(player, player->max_exp - player->exp);

		/* Recalculate max. hitpoints */
		update_stuff(player);

		/* Did something */
		context->ident = true;
	}

	return (true);
}

/* Note the divisor of 2, a slight hack to simplify food description */
bool effect_handler_GAIN_EXP(effect_handler_context_t *context)
{
	int amount = effect_calculate_value(context, false);
	if (player->exp < PY_MAX_EXP) {
		msg("You feel more experienced.");
		player_exp_gain(player, amount / 2);
		context->ident = true;
	}
	return true;
}

bool effect_handler_LOSE_EXP(effect_handler_context_t *context)
{
	if (!player_of_has(player, OF_HOLD_LIFE) && (player->exp > 0)) {
		msg("You feel your memories fade.");
		player_exp_lose(player, player->exp / 4, false);
	}
	context->ident = true;
	equip_notice_flag(player, OF_HOLD_LIFE);
	return true;
}

/**
 * Drain mana from the player, healing the caster.
 */
bool effect_handler_DRAIN_MANA(effect_handler_context_t *context)
{
	int drain = effect_calculate_value(context, false);
	char m_name[80];
	struct monster *mon = cave_monster(cave, cave->mon_current);

	if (!mon) return true;

	/* Get the monster name (or "it") */
	monster_desc(m_name, sizeof(m_name), mon, MDESC_STANDARD);

	if (!player->csp) {
		msg("The draining fails.");
		update_smart_learn(mon, player, 0, PF_NO_MANA, -1);
		return true;
	}

	/* Full drain */
	if (drain >= player->csp) {
		drain = player->csp;
		player->csp = 0;
		player->csp_frac = 0;
	}
	/* Partial drain */
	else
		player->csp -= drain;

	/* Redraw mana */
	player->upkeep->redraw |= PR_MANA;

	/* Heal the monster */
	if (mon->hp < mon->maxhp) {
		mon->hp += (6 * drain);
		if (mon->hp > mon->maxhp)
			mon->hp = mon->maxhp;

		/* Redraw (later) if needed */
		if (player->upkeep->health_who == mon)
			player->upkeep->redraw |= (PR_HEALTH);

		/* Special message */
		if (mflag_has(mon->mflag, MFLAG_VISIBLE))
			msg("%s appears healthier.", m_name);
	}

	return true;
}

bool effect_handler_RESTORE_MANA(effect_handler_context_t *context)
{
	int amount = effect_calculate_value(context, false);
	if (!amount) amount = player->msp;
	if (player->csp < player->msp) {
		player->csp += amount;
		if (player->csp > player->msp) {
			player->csp = player->msp;
			player->csp_frac = 0;
			msg("You feel your head clear.");
		} else
			msg("You feel your head clear somewhat.");
		player->upkeep->redraw |= (PR_MANA);
		context->ident = true;
	}
	return true;
}

/*
 * Hack -- Removes curse from an object.
 */
static void uncurse_object(struct object *obj)
{
	bitflag f[OF_SIZE];

	create_mask(f, false, OFT_CURSE, OFT_MAX);

	of_diff(obj->flags, f);
}


/*
 * Removes curses from items in inventory.
 *
 * \param heavy removes heavy curses if true
 *
 * \returns number of items uncursed
 */
static int remove_curse_aux(bool heavy)
{
	int i, cnt = 0;

	/* Attempt to uncurse items being worn */
	for (i = 0; i < player->body.count; i++) {
		struct object *obj = slot_object(player, i);

		if (!obj) continue;
		if (!cursed_p(obj->flags)) continue;

		/* Heavily cursed items need a special spell */
		if (of_has(obj->flags, OF_HEAVY_CURSE) && !heavy) continue;

		/* Perma-cursed items can never be removed */
		if (of_has(obj->flags, OF_PERMA_CURSE)) continue;

		/* Uncurse, and update things */
		uncurse_object(obj);

		player->upkeep->update |= (PU_BONUS);
		player->upkeep->redraw |= (PR_EQUIP);

		/* Count the uncursings */
		cnt++;
	}

	/* Return "something uncursed" */
	return (cnt);
}


/*
 * Remove most curses
 */
bool remove_curse(void)
{
	return (remove_curse_aux(false));
}

/*
 * Remove all curses
 */
bool remove_all_curse(void)
{
	return (remove_curse_aux(true));
}

/**
 * Will need revamping with curses - NRM
 */
bool effect_handler_REMOVE_CURSE(effect_handler_context_t *context)
{
	if (remove_curse())
	{
		if (!player->timed[TMD_BLIND])
			msg("The air around your body glows blue for a moment...");
		else
			msg("You feel as if someone is watching over you.");

		context->ident = true;
	}
	return true;
}

/**
 * Will need revamping with curses - NRM
 */
bool effect_handler_REMOVE_ALL_CURSE(effect_handler_context_t *context)
{
	remove_all_curse();
	context->ident = true;
	return true;
}

/**
 * Set word of recall as appropriate
 */
bool effect_handler_RECALL(effect_handler_context_t *context)
{
	int target_depth;
	context->ident = true;	

	/* No recall */
	if (OPT(birth_no_recall) && !player->total_winner) {
		msg("Nothing happens.");
		return true;
	}

	/* No recall from quest levels with force_descend */
	if (OPT(birth_force_descend) && (is_quest(player->depth))) {
		msg("Nothing happens.");
		return true;
	}

	/* Warn the player if they're descending to an unrecallable level */
	target_depth = dungeon_get_next_level(player->max_depth, 1);
	if (OPT(birth_force_descend) && !(player->depth) &&
			(is_quest(target_depth))) {
		if (!get_check("Are you sure you want to descend? ")) {
			return false;
		}
	}

	/* Activate recall */
	if (!player->word_recall) {
		/* Reset recall depth */
		if ((player->depth > 0) && (player->depth != player->max_depth)) {
			/* ToDo: Add a new player field "recall_depth" */
			if (get_check("Reset recall depth? "))
				player->max_depth = player->depth;
		}

		player->word_recall = randint0(20) + 15;
		msg("The air about you becomes charged...");
	} else {
		/* Deactivate recall */
		if (!get_check("Word of Recall is already active.  Do you want to cancel it? "))
			return false;

		player->word_recall = 0;
		msg("A tension leaves the air around you...");
	}

	/* Redraw status line */
	player->upkeep->redraw |= PR_STATUS;
	handle_stuff(player);

	return true;
}

bool effect_handler_DEEP_DESCENT(effect_handler_context_t *context)
{
	int i, target_increment, target_depth = player->max_depth;

	/* Calculate target depth */
	target_increment = (4 / z_info->stair_skip) + 1;
	target_depth = dungeon_get_next_level(player->max_depth, target_increment);
	for (i = 5; i > 0; i--) {
		if (is_quest(target_depth)) break;
		if (target_depth >= z_info->max_depth - 1) break;

		target_depth++;
	}

	if (target_depth > player->depth) {
		msgt(MSG_TPLEVEL, "The air around you starts to swirl...");
		player->deep_descent = 3 + randint1(4);
		context->ident = true;

		/* Redraw status line */
		player->upkeep->redraw |= PR_STATUS;
		handle_stuff(player);

		return true;
	} else {
		msgt(MSG_TPLEVEL, "You sense a malevolent presence blocking passage to the levels below.");
		context->ident = true;
		return true;
	}
}

bool effect_handler_ALTER_REALITY(effect_handler_context_t *context)
{
	msg("The world changes!");
	dungeon_change_level(player->depth);

	return true;
}

/**
 * Map an area around the player.  The height to map above and below the player
 * is context->value.dice, the width either side of the player
 * context->value.sides.
 *
 */
bool effect_handler_MAP_AREA(effect_handler_context_t *context)
{
	int i, x, y;
	int x1, x2, y1, y2;
	int y_dist = context->value.dice;
	int x_dist = context->value.sides;

	/* Pick an area to map */
	y1 = player->py - y_dist;
	y2 = player->py + y_dist;
	x1 = player->px - x_dist;
	x2 = player->px + x_dist;

	/* Drag the co-ordinates into the dungeon */
	if (y1 < 0) y1 = 0;
	if (x1 < 0) x1 = 0;
	if (y2 > cave->height - 1) y2 = cave->height - 1;
	if (x2 > cave->width - 1) x2 = cave->width - 1;

	/* Scan the dungeon */
	for (y = y1; y < y2; y++) {
		for (x = x1; x < x2; x++) {
			/* Some squares can't be mapped */
			if (square_isno_map(cave, y, x)) continue;

			/* All non-walls are "checked" */
			if (!square_seemslikewall(cave, y, x)) {
				if (!square_in_bounds_fully(cave, y, x)) continue;

				/* Memorize normal features, mark grids as processed */
				if (!square_isfloor(cave, y, x)) {
					square_memorize(cave, y, x);
					square_light_spot(cave, y, x);
					square_mark(cave, y, x);
				}

				/* Memorize known walls */
				for (i = 0; i < 8; i++) {
					int yy = y + ddy_ddd[i];
					int xx = x + ddx_ddd[i];

					/* Memorize walls (etc), mark grids as processed */
					if (square_seemslikewall(cave, yy, xx)) {
						square_memorize(cave, yy, xx);
						square_light_spot(cave, yy, xx);
						square_mark(cave, yy, xx);
					}
				}
			}

			/* Forget unprocessed, unknown grids in the mapping area */
			if (!square_ismark(cave, y, x) && !square_isknown(cave, y, x))
				square_forget(cave, y, x);
		}
	}

	/* Unmark grids */
	for (y = y1 - 1; y < y2 + 1; y++) {
		for (x = x1 - 1; x < x2 + 1; x++) {
			if (!square_in_bounds(cave, y, x)) continue;
			square_unmark(cave, y, x);
		}
	}

	/* Notice */
	context->ident = true;

	return true;
}

/**
 * Detect traps around the player.  The height to detect above and below the
 * player is context->value.dice, the width either side of the player context->value.sides.
 */
bool effect_handler_DETECT_TRAPS(effect_handler_context_t *context)
{
	int x, y;
	int x1, x2, y1, y2;
	int y_dist = context->value.dice;
	int x_dist = context->value.sides;

	bool detect = false;

	struct object *obj;

	/* Pick an area to detect */
	y1 = player->py - y_dist;
	y2 = player->py + y_dist;
	x1 = player->px - x_dist;
	x2 = player->px + x_dist;

	if (y1 < 0) y1 = 0;
	if (x1 < 0) x1 = 0;
	if (y2 > cave->height - 1) y2 = cave->height - 1;
	if (x2 > cave->width - 1) x2 = cave->width - 1;


	/* Scan the dungeon */
	for (y = y1; y < y2; y++) {
		for (x = x1; x < x2; x++) {
			if (!square_in_bounds_fully(cave, y, x)) continue;

			/* Detect traps */
			if (square_isplayertrap(cave, y, x))
				/* Reveal trap */
				if (square_reveal_trap(cave, y, x, 100, false))
					detect = true;

			/* Scan all objects in the grid to look for traps on chests */
			for (obj = square_object(cave, y, x); obj; obj = obj->next) {
				/* Skip anything not a trapped chest */
				if (!is_trapped_chest(obj)) continue;

				/* Identify once */
				if (!object_is_known(obj)) {
					/* Hack - know the pile */
					floor_pile_know(cave, y, x);

					/* Know the trap */
					object_notice_everything(obj);

					/* Notice it */
					disturb(player, 0);

					/* We found something to detect */
					detect = true;
				}
			}

			/* Mark as trap-detected */
			sqinfo_on(cave->squares[y][x].info, SQUARE_DTRAP);
		}
	}

	/* Rescan the map for the new dtrap edge */
	for (y = y1 - 1; y < y2 + 1; y++) {
		for (x = x1 - 1; x < x2 + 1; x++) {
			if (!square_in_bounds_fully(cave, y, x)) continue;

			/* See if this grid is on the edge */
			if (square_dtrap_edge(cave, y, x)) {
				sqinfo_on(cave->squares[y][x].info, SQUARE_DEDGE);
			} else {
				sqinfo_off(cave->squares[y][x].info, SQUARE_DEDGE);
			}

			/* Redraw */
			square_light_spot(cave, y, x);
		}
	}

	/* Describe */
	if (detect)
		msg("You sense the presence of traps!");

	/* Trap detection always makes you aware, even if no traps are present */
	else
		msg("You sense no traps.");

	/* Mark the redraw flag */
	player->upkeep->redraw |= (PR_DTRAP);

	/* Notice */
	context->ident = true;

	return true;
}

/**
 * Detect doors around the player.  The height to detect above and below the
 * player is context->value.dice, the width either side of the player context->value.sides.
 */
bool effect_handler_DETECT_DOORS(effect_handler_context_t *context)
{
	int x, y;
	int x1, x2, y1, y2;
	int y_dist = context->value.dice;
	int x_dist = context->value.sides;

	bool doors = false;

	/* Pick an area to detect */
	y1 = player->py - y_dist;
	y2 = player->py + y_dist;
	x1 = player->px - x_dist;
	x2 = player->px + x_dist;

	if (y1 < 0) y1 = 0;
	if (x1 < 0) x1 = 0;
	if (y2 > cave->height - 1) y2 = cave->height - 1;
	if (x2 > cave->width - 1) x2 = cave->width - 1;

	/* Scan the dungeon */
	for (y = y1; y < y2; y++) {
		for (x = x1; x < x2; x++) {
			if (!square_in_bounds_fully(cave, y, x)) continue;

			/* Detect secret doors - improve later NRM */
			if (square_issecretdoor(cave, y, x))
				place_closed_door(cave, y, x);

			/* Detect doors */
			if (square_isdoor(cave, y, x)) {
				/* Memorize */
				square_memorize(cave, y, x);

				/* Redraw */
				square_light_spot(cave, y, x);

				/* Obvious */
				doors = true;
				context->ident = true;
			}
		}
	}

	/* Describe */
	if (doors)
		msg("You sense the presence of doors!");
	else if (context->aware)
		msg("You sense no doors.");

	return true;
}

/**
 * Detect stairs around the player.  The height to detect above and below the
 * player is context->value.dice, the width either side of the player context->value.sides.
 */
bool effect_handler_DETECT_STAIRS(effect_handler_context_t *context)
{
	int x, y;
	int x1, x2, y1, y2;
	int y_dist = context->value.dice;
	int x_dist = context->value.sides;

	bool stairs = false;

	/* Pick an area to detect */
	y1 = player->py - y_dist;
	y2 = player->py + y_dist;
	x1 = player->px - x_dist;
	x2 = player->px + x_dist;

	if (y1 < 0) y1 = 0;
	if (x1 < 0) x1 = 0;
	if (y2 > cave->height - 1) y2 = cave->height - 1;
	if (x2 > cave->width - 1) x2 = cave->width - 1;

	/* Scan the dungeon */
	for (y = y1; y < y2; y++) {
		for (x = x1; x < x2; x++) {
			if (!square_in_bounds_fully(cave, y, x)) continue;

			/* Detect stairs */
			if (square_isstairs(cave, y, x)) {
				/* Memorize */
				square_memorize(cave, y, x);

				/* Redraw */
				square_light_spot(cave, y, x);

				/* Obvious */
				stairs = true;
				context->ident = true;
			}
		}
	}

	/* Describe */
	if (stairs)
		msg("You sense the presence of stairs!");
	else if (context->aware)
		msg("You sense no stairs.");

	return true;
}


/**
 * Detect buried gold around the player.  The height to detect above and below
 * the player is context->value.dice, the width either side of the player
 * context->value.sides, and setting context->p1 to 1 suppresses messages.
 */
bool effect_handler_DETECT_GOLD(effect_handler_context_t *context)
{
	int x, y;
	int x1, x2, y1, y2;
	int y_dist = context->value.dice;
	int x_dist = context->value.sides;

	bool gold_buried = false;

	/* Pick an area to detect */
	y1 = player->py - y_dist;
	y2 = player->py + y_dist;
	x1 = player->px - x_dist;
	x2 = player->px + x_dist;

	if (y1 < 0) y1 = 0;
	if (x1 < 0) x1 = 0;
	if (y2 > cave->height - 1) y2 = cave->height - 1;
	if (x2 > cave->width - 1) x2 = cave->width - 1;

	/* Scan the dungeon */
	for (y = y1; y < y2; y++) {
		for (x = x1; x < x2; x++) {
			if (!square_in_bounds_fully(cave, y, x)) continue;

			/* Magma/Quartz + Known Gold */
			if (square_hasgoldvein(cave, y, x)) {
				/* Memorize */
				square_memorize(cave, y, x);

				/* Redraw */
				square_light_spot(cave, y, x);

				/* Detect */
				gold_buried = true;
				context->ident = true;
			}
		}
	}

	/* Message unless we're silently detecting */
	if (context->p1 != 1) {
		if (gold_buried)
			msg("You sense the presence of buried treasure!");
		else if (context->aware)
			msg("You sense no buried treasure.");
	}

	return true;
}

/**
 * Sense objects around the player.  The height to sense above and below the
 * player is context->value.dice, the width either side of the player
 * context->value.sides
 */
bool effect_handler_SENSE_OBJECTS(effect_handler_context_t *context)
{
	int x, y;
	int x1, x2, y1, y2;
	int y_dist = context->value.dice;
	int x_dist = context->value.sides;

	bool objects = false;

	/* Pick an area to sense */
	y1 = player->py - y_dist;
	y2 = player->py + y_dist;
	x1 = player->px - x_dist;
	x2 = player->px + x_dist;

	if (y1 < 0) y1 = 0;
	if (x1 < 0) x1 = 0;
	if (y2 > cave->height - 1) y2 = cave->height - 1;
	if (x2 > cave->width - 1) x2 = cave->width - 1;

	/* Scan the area for objects */
	for (y = y1; y <= y2; y++) {
		for (x = x1; x <= x2; x++) {
			struct object *obj = square_object(cave, y, x);

			/* Skip empty grids */
			if (!obj) continue;

			/* Notice an object is detected */
			objects = true;
			context->ident = true;

			/* Mark the pile as aware */
			floor_pile_sense(cave, y, x);

			/* Redraw */
			square_light_spot(cave, y, x);
		}
	}

	if (objects)
		msg("You sense the presence of objects!");
	else if (context->aware)
		msg("You sense no objects.");

	return true;
}

/**
 * Detect objects around the player.  The height to detect above and below the
 * player is context->value.dice, the width either side of the player
 * context->value.sides
 */
bool effect_handler_DETECT_OBJECTS(effect_handler_context_t *context)
{
	int x, y;
	int x1, x2, y1, y2;
	int y_dist = context->value.dice;
	int x_dist = context->value.sides;

	bool objects = false;

	/* Pick an area to detect */
	y1 = player->py - y_dist;
	y2 = player->py + y_dist;
	x1 = player->px - x_dist;
	x2 = player->px + x_dist;

	if (y1 < 0) y1 = 0;
	if (x1 < 0) x1 = 0;
	if (y2 > cave->height - 1) y2 = cave->height - 1;
	if (x2 > cave->width - 1) x2 = cave->width - 1;

	/* Scan the area for objects */
	for (y = y1; y <= y2; y++) {
		for (x = x1; x <= x2; x++) {
			struct object *obj = square_object(cave, y, x);

			/* Skip empty grids */
			if (!obj) continue;

			/* Notice an object is detected */
			if (!ignore_item_ok(obj)) {
				objects = true;
				context->ident = true;
			}

			/* Mark the pile as seen */
			floor_pile_know(cave, y, x);

			/* Redraw */
			square_light_spot(cave, y, x);
		}
	}

	if (objects)
		msg("You detect the presence of objects!");
	else if (context->aware)
		msg("You detect no objects.");

	return true;
}

/**
 * Detect visible monsters around the player.  The height to detect above and
 * below the player is context->value.dice, the width either side of the player
 * context->value.sides.
 */
bool effect_handler_DETECT_VISIBLE_MONSTERS(effect_handler_context_t *context)
{
	int i, x, y;
	int x1, x2, y1, y2;
	int y_dist = context->value.dice;
	int x_dist = context->value.sides;

	bool monsters = false;

	/* Pick an area to detect */
	y1 = player->py - y_dist;
	y2 = player->py + y_dist;
	x1 = player->px - x_dist;
	x2 = player->px + x_dist;

	if (y1 < 0) y1 = 0;
	if (x1 < 0) x1 = 0;
	if (y2 > cave->height - 1) y2 = cave->height - 1;
	if (x2 > cave->width - 1) x2 = cave->width - 1;

	/* Scan monsters */
	for (i = 1; i < cave_monster_max(cave); i++) {
		struct monster *mon = cave_monster(cave, i);

		/* Skip dead monsters */
		if (!mon->race) continue;

		/* Location */
		y = mon->fy;
		x = mon->fx;

		/* Only detect nearby monsters */
		if (x < x1 || y < y1 || x > x2 || y > y2) continue;

		/* Detect all non-invisible, obvious monsters */
		if (!rf_has(mon->race->flags, RF_INVISIBLE) &&
			!mflag_has(mon->mflag, MFLAG_UNAWARE)) {
			/* Hack -- Detect the monster */
			mflag_on(mon->mflag, MFLAG_MARK);
			mflag_on(mon->mflag, MFLAG_SHOW);

			/* Update monster recall window */
			if (player->upkeep->monster_race == mon->race)
				/* Redraw stuff */
				player->upkeep->redraw |= (PR_MONSTER);

			/* Update the monster */
			update_mon(mon, cave, false);

			/* Detect */
			monsters = true;
			context->ident = true;
		}
	}

	if (monsters)
		msg("You sense the presence of monsters!");
	else if (context->aware)
		msg("You sense no monsters.");

	return true;
}


/**
 * Detect invisible monsters around the player.  The height to detect above and
 * below the player is context->value.dice, the width either side of the player
 * context->value.sides.
 */
bool effect_handler_DETECT_INVISIBLE_MONSTERS(effect_handler_context_t *context)
{
	int i, x, y;
	int x1, x2, y1, y2;
	int y_dist = context->value.dice;
	int x_dist = context->value.sides;

	bool monsters = false;

	/* Pick an area to detect */
	y1 = player->py - y_dist;
	y2 = player->py + y_dist;
	x1 = player->px - x_dist;
	x2 = player->px + x_dist;

	if (y1 < 0) y1 = 0;
	if (x1 < 0) x1 = 0;
	if (y2 > cave->height - 1) y2 = cave->height - 1;
	if (x2 > cave->width - 1) x2 = cave->width - 1;

	/* Scan monsters */
	for (i = 1; i < cave_monster_max(cave); i++) {
		struct monster *mon = cave_monster(cave, i);
		struct monster_lore *lore;

		/* Skip dead monsters */
		if (!mon->race) continue;

		lore = get_lore(mon->race);

		/* Location */
		y = mon->fy;
		x = mon->fx;

		/* Only detect nearby monsters */
		if (x < x1 || y < y1 || x > x2 || y > y2) continue;

		/* Detect invisible monsters */
		if (rf_has(mon->race->flags, RF_INVISIBLE)) {
			/* Take note that they are invisible */
			rf_on(lore->flags, RF_INVISIBLE);

			/* Update monster recall window */
			if (player->upkeep->monster_race == mon->race)
				player->upkeep->redraw |= (PR_MONSTER);

			/* Detect the monster */
			mflag_on(mon->mflag, MFLAG_MARK);
			mflag_on(mon->mflag, MFLAG_SHOW);

			/* Update the monster */
			update_mon(mon, cave, false);

			/* Detect */
			monsters = true;
			context->ident = true;
		}
	}

	if (monsters)
		msg("You sense the presence of invisible creatures!");
	else if (context->aware)
		msg("You sense no invisible creatures.");

	return true;
}



/**
 * Detect evil monsters around the player.  The height to detect above and
 * below the player is context->value.dice, the width either side of the player
 * context->value.sides.
 */
bool effect_handler_DETECT_EVIL(effect_handler_context_t *context)
{
	int i, x, y;
	int x1, x2, y1, y2;
	int y_dist = context->value.dice;
	int x_dist = context->value.sides;

	bool monsters = false;

	/* Pick an area to detect */
	y1 = player->py - y_dist;
	y2 = player->py + y_dist;
	x1 = player->px - x_dist;
	x2 = player->px + x_dist;

	if (y1 < 0) y1 = 0;
	if (x1 < 0) x1 = 0;
	if (y2 > cave->height - 1) y2 = cave->height - 1;
	if (x2 > cave->width - 1) x2 = cave->width - 1;

	/* Scan monsters */
	for (i = 1; i < cave_monster_max(cave); i++) {
		struct monster *mon = cave_monster(cave, i);
		struct monster_lore *lore;

		/* Skip dead monsters */
		if (!mon->race) continue;

		lore = get_lore(mon->race);

		/* Location */
		y = mon->fy;
		x = mon->fx;

		/* Only detect nearby monsters */
		if (x < x1 || y < y1 || x > x2 || y > y2) continue;

		/* Detect evil monsters */
		if (rf_has(mon->race->flags, RF_EVIL)) {
			/* Take note that they are evil */
			rf_on(lore->flags, RF_EVIL);

			/* Update monster recall window */
			if (player->upkeep->monster_race == mon->race)
				player->upkeep->redraw |= (PR_MONSTER);

			/* Detect the monster */
			mflag_on(mon->mflag, MFLAG_MARK);
			mflag_on(mon->mflag, MFLAG_SHOW);

			/* Update the monster */
			update_mon(mon, cave, false);

			/* Detect */
			monsters = true;
			context->ident = true;
		}
	}

	if (monsters)
		msg("You sense the presence of evil creatures!");
	else if (context->aware)
		msg("You sense no evil creatures.");

	return true;
}

/**
 * Create stairs at the player location
 */
bool effect_handler_CREATE_STAIRS(effect_handler_context_t *context)
{
	int py = player->py;
	int px = player->px;

	context->ident = true;

	/* Only allow stairs to be created on empty floor */
	if (!square_isfloor(cave, py, px)) {
		msg("There is no empty floor here.");
		return false;
	}

	/* Push objects off the grid */
	if (square_object(cave, py, px))
		push_object(py, px);

	square_add_stairs(cave, py, px, player->depth);

	return true;
}

/**
 * Apply disenchantment to the player's stuff.
 */
bool effect_handler_DISENCHANT(effect_handler_context_t *context)
{
	int i, count = 0;
	struct object *obj;
	char o_name[80];

	/* Count slots */
	for (i = 0; i < player->body.count; i++) {
		/* Ignore rings, amulets and lights */
		if (slot_type_is(i, EQUIP_RING)) continue;
		if (slot_type_is(i, EQUIP_AMULET)) continue;
		if (slot_type_is(i, EQUIP_LIGHT)) continue;

		/* Count disenchantable slots */
		count++;
	}

	/* Pick one at random */
	for (i = player->body.count - 1; i >= 0; i--) {
		/* Ignore rings, amulets and lights */
		if (slot_type_is(i, EQUIP_RING)) continue;
		if (slot_type_is(i, EQUIP_AMULET)) continue;
		if (slot_type_is(i, EQUIP_LIGHT)) continue;

		if (one_in_(count--)) break;
	}

	/* Get the item */
	obj = slot_object(player, i);

	/* No item, nothing happens */
	if (!obj) return true;

	/* Nothing to disenchant */
	if ((obj->to_h <= 0) && (obj->to_d <= 0) && (obj->to_a <= 0))
		return true;

	/* Describe the object */
	object_desc(o_name, sizeof(o_name), obj, ODESC_BASE);

	/* Artifacts have a 60% chance to resist */
	if (obj->artifact && (randint0(100) < 60)) {
		/* Message */
		msg("Your %s (%c) resist%s disenchantment!", o_name, I2A(i),
			((obj->number != 1) ? "" : "s"));

		/* Notice */
		context->ident = true;

		return true;
	}

	/* Apply disenchantment, depending on which kind of equipment */
	if (slot_type_is(i, EQUIP_WEAPON) || slot_type_is(i, EQUIP_BOW)) {
		/* Disenchant to-hit */
		if (obj->to_h > 0) obj->to_h--;
		if ((obj->to_h > 5) && (randint0(100) < 20)) obj->to_h--;

		/* Disenchant to-dam */
		if (obj->to_d > 0) obj->to_d--;
		if ((obj->to_d > 5) && (randint0(100) < 20)) obj->to_d--;
	} else {
		/* Disenchant to-ac */
		if (obj->to_a > 0) obj->to_a--;
		if ((obj->to_a > 5) && (randint0(100) < 20)) obj->to_a--;
	}

	/* Message */
	msg("Your %s (%c) %s disenchanted!", o_name, I2A(i),
		((obj->number != 1) ? "were" : "was"));

	/* Recalculate bonuses */
	player->upkeep->update |= (PU_BONUS);

	/* Window stuff */
	player->upkeep->redraw |= (PR_EQUIP);

	/* Notice */
	context->ident = true;

	return true;
}

/**
 * Bit flags for the enchant() function
 */
#define ENCH_TOHIT   0x01
#define ENCH_TODAM   0x02
#define ENCH_TOBOTH  0x03
#define ENCH_TOAC	0x04

/**
 * Used by the enchant() function (chance of failure)
 */
static const int enchant_table[16] =
{
	0, 10,  20, 40, 80,
	160, 280, 400, 550, 700,
	800, 900, 950, 970, 990,
	1000
};

/**
 * Hook to specify "weapon"
 */
static bool item_tester_hook_weapon(const struct object *obj)
{
	return tval_is_weapon(obj);
}


/**
 * Hook to specify "armour"
 */
static bool item_tester_hook_armour(const struct object *obj)
{
	return tval_is_armor(obj);
}

/**
 * Tries to increase an items bonus score, if possible.
 *
 * \returns true if the bonus was increased
 */
static bool enchant_score(s16b *score, bool is_artifact)
{
	int chance;

	/* Artifacts resist enchantment half the time */
	if (is_artifact && randint0(100) < 50) return false;

	/* Figure out the chance to enchant */
	if (*score < 0) chance = 0;
	else if (*score > 15) chance = 1000;
	else chance = enchant_table[*score];

	/* If we roll less-than-or-equal to chance, it fails */
	if (randint1(1000) <= chance) return false;

	/* Increment the score */
	++*score;

	return true;
}

/**
 * Tries to uncurse a cursed item, if possible
 *
 * \returns true if a curse was broken
 */
static bool enchant_curse(struct object *obj, bool is_artifact)
{
	/* If the item isn't cursed (or is perma-cursed) this doesn't work */
	if (!cursed_p(obj->flags) || of_has(obj->flags, OF_PERMA_CURSE)) 
		return false;

	/* Artifacts resist enchanting curses away half the time */
	if (is_artifact && randint0(100) < 50) return false;

	/* Normal items are uncursed 25% of the tiem */
	if (randint0(100) >= 25) return false;

	/* Uncurse the item */
	msg("The curse is broken!");
	uncurse_object(obj);
	return true;
}

/**
 * Helper function for enchant() which tries to do the two things that
 * enchanting an item does, namely increasing its bonuses and breaking curses
 *
 * \returns true if a bonus was increased or a curse was broken
 */
static bool enchant2(struct object *obj, s16b *score)
{
	bool result = false;
	bool is_artifact = obj->artifact ? true : false;
	if (enchant_score(score, is_artifact)) result = true;
	if (enchant_curse(obj, is_artifact)) result = true;
	return result;
}

/**
 * Enchant an item
 *
 * Revamped!  Now takes item pointer, number of times to try enchanting, and a
 * flag of what to try enchanting.  Artifacts resist enchantment some of the
 * time. Also, any enchantment attempt (even unsuccessful) kicks off a parallel
 * attempt to uncurse a cursed item.
 *
 * Note that an item can technically be enchanted all the way to +15 if you
 * wait a very, very, long time.  Going from +9 to +10 only works about 5% of
 * the time, and from +10 to +11 only about 1% of the time.
 *
 * Note that this function can now be used on "piles" of items, and the larger
 * the pile, the lower the chance of success.
 *
 * \returns true if the item was changed in some way
 */
bool enchant(struct object *obj, int n, int eflag)
{
	int i, prob;
	bool res = false;

	/* Large piles resist enchantment */
	prob = obj->number * 100;

	/* Missiles are easy to enchant */
	if (tval_is_ammo(obj)) prob = prob / 20;

	/* Try "n" times */
	for (i = 0; i < n; i++)
	{
		/* Roll for pile resistance */
		if (prob > 100 && randint0(prob) >= 100) continue;

		/* Try the three kinds of enchantment we can do */
		if ((eflag & ENCH_TOHIT) && enchant2(obj, &obj->to_h)) res = true;
		if ((eflag & ENCH_TODAM) && enchant2(obj, &obj->to_d)) res = true;
		if ((eflag & ENCH_TOAC)  && enchant2(obj, &obj->to_a)) res = true;
	}

	/* Failure */
	if (!res) return (false);

	/* Recalculate bonuses, gear */
	player->upkeep->update |= (PU_BONUS | PU_INVEN);

	/* Combine the pack (later) */
	player->upkeep->notice |= (PN_COMBINE);

	/* Redraw stuff */
	player->upkeep->redraw |= (PR_INVEN | PR_EQUIP );

	/* Success */
	return (true);
}



/**
 * Enchant an item (in the inventory or on the floor)
 * Note that "num_ac" requires armour, else weapon
 * Returns true if attempted, false if cancelled
 *
 * Enchanting with the TOBOTH flag will try to enchant
 * both to_hit and to_dam with the same flag.  This
 * may not be the most desirable behavior (ACB).
 */
bool enchant_spell(int num_hit, int num_dam, int num_ac)
{
	bool okay = false;

	struct object *obj;

	char o_name[80];

	const char *q, *s;

	/* Get an item */
	q = "Enchant which item? ";
	s = "You have nothing to enchant.";
	if (!get_item(&obj, q, s, 0, 
		num_ac ? item_tester_hook_armour : item_tester_hook_weapon,
		(USE_EQUIP | USE_INVEN | USE_QUIVER | USE_FLOOR)))
		return false;

	/* Description */
	object_desc(o_name, sizeof(o_name), obj, ODESC_BASE);

	/* Describe */
	msg("%s %s glow%s brightly!",
		(object_is_carried(player, obj) ? "Your" : "The"), o_name,
			   ((obj->number > 1) ? "" : "s"));

	/* Enchant */
	if (num_dam && enchant(obj, num_hit, ENCH_TOBOTH)) okay = true;
	else if (enchant(obj, num_hit, ENCH_TOHIT)) okay = true;
	else if (enchant(obj, num_dam, ENCH_TODAM)) okay = true;
	if (enchant(obj, num_ac, ENCH_TOAC)) okay = true;

	/* Failure */
	if (!okay) {
		event_signal(EVENT_INPUT_FLUSH);

		/* Message */
		msg("The enchantment failed.");
	}

	/* Something happened */
	return (true);
}


/**
 * Brand weapons (or ammo)
 *
 * Turns the (non-magical) object into an ego-item of 'brand_type'.
 */
void brand_object(struct object *obj, const char *name)
{
	int i;
	struct ego_item *ego;
	bool ok = false;

	/* you can never modify artifacts / ego-items */
	/* you can never modify cursed / worthless items */
	if (obj && !cursed_p(obj->flags) && obj->kind->cost &&
		!obj->artifact && !obj->ego) {
		char o_name[80];
		char brand[20];

		object_desc(o_name, sizeof(o_name), obj, ODESC_BASE);
		strnfmt(brand, sizeof(brand), "of %s", name);

		/* Describe */
		msg("The %s %s surrounded with an aura of %s.", o_name,
			(obj->number > 1) ? "are" : "is", name);

		/* Get the right ego type for the object */
		for (i = 0; i < z_info->e_max; i++) {
			ego = &e_info[i];

			/* Match the name */
			if (!ego->name) continue;
			if (streq(ego->name, brand)) {
				struct ego_poss_item *poss;
				for (poss = ego->poss_items; poss; poss = poss->next)
					if (poss->kidx == obj->kind->kidx)
						ok = true;
			}
			if (ok) break;
		}

		/* Make it an ego item */
		obj->ego = &e_info[i];
		ego_apply_magic(obj, 0);
		object_notice_ego(obj);

		/* Update the gear */
		player->upkeep->update |= (PU_INVEN);

		/* Combine the pack (later) */
		player->upkeep->notice |= (PN_COMBINE);

		/* Window stuff */
		player->upkeep->redraw |= (PR_INVEN | PR_EQUIP);

		/* Enchant */
		enchant(obj, randint0(3) + 4, ENCH_TOHIT | ENCH_TODAM);
	} else {
		event_signal(EVENT_INPUT_FLUSH);
		msg("The branding failed.");
	}
}


/**
 * Enchant an item (in the inventory or on the floor)
 * Note that armour, to hit or to dam is controlled by context->p1
 *
 * Work on incorporating enchant_spell() has been postponed...NRM
 */
bool effect_handler_ENCHANT(effect_handler_context_t *context)
{
	int value = randcalc(context->value, player->depth, RANDOMISE);
	bool used = false;
	context->ident = true;

	if ((context->p1 & ENCH_TOBOTH) == ENCH_TOBOTH) {
		if (enchant_spell(value, value, 0))
			used = true;
	}
	else if (context->p1 & ENCH_TOHIT) {
		if (enchant_spell(value, 0, 0))
			used = true;
	}
	else if (context->p1 & ENCH_TODAM) {
		if (enchant_spell(0, value, 0))
			used = true;
	}
	if (context->p1 & ENCH_TOAC) {
		if (enchant_spell(0, 0, value))
			used = true;
	}

	return used;
}

/**
 * Hopefully this is OK now
 */
static bool item_tester_unknown(const struct object *obj)
{
	return object_is_known(obj) ? false : true;
}

/**
 * Identify an unknown item
 */
bool effect_handler_IDENTIFY(effect_handler_context_t *context)
{
	struct object *obj;
	const char *q, *s;
	bool used = false;

	context->ident = true;

	/* Get an item */
	q = "Identify which item? ";
	s = "You have nothing to identify.";
	if (!get_item(&obj, q, s, 0, item_tester_unknown,
				  (USE_EQUIP | USE_INVEN | USE_QUIVER | USE_FLOOR)))
		return used;

	/* Identify the object */
	do_ident_item(obj);

	return true;
}

/**
 * Identify everything worn or carried by the player
 */
bool effect_handler_IDENTIFY_PACK(effect_handler_context_t *context)
{
	struct object *obj;

	context->ident = true;

	/* Simply identify and know every item */
	for (obj = player->gear; obj; obj = obj->next) {
		/* Aware and Known */
		if (object_is_known(obj)) continue;

		/* Identify it */
		do_ident_item(obj);
	}

	return true;
}

/*
 * Hook for "get_item()".  Determine if something is rechargable.
 */
static bool item_tester_hook_recharge(const struct object *obj)
{
	/* Recharge staves and wands */
	if (tval_can_have_charges(obj)) return true;

	return false;
}


/**
 * Recharge a wand or staff from the pack or on the floor.  Recharge strength
 * is context->value.base.
 *
 * It is harder to recharge high level, and highly charged wands.
 */
bool effect_handler_RECHARGE(effect_handler_context_t *context)
{
	int i, t, lev;
	int strength = context->value.base;
	struct object *obj;
	bool used = false;
	const char *q, *s;

	/* Immediately obvious */
	context->ident = true;

	/* Get an item */
	q = "Recharge which item? ";
	s = "You have nothing to recharge.";
	if (!get_item(&obj, q, s, 0, item_tester_hook_recharge,
				  (USE_INVEN | USE_FLOOR)))
		return (used);

	/* Extract the object "level" */
	lev = obj->kind->level;

	/* Chance of failure = 1 time in
	 * [Spell_strength + 100 - item_level - 10 * charge_per_item]/15 */
	i = (strength + 100 - lev - (10 * (obj->pval / obj->number))) / 15;

	/* Back-fire */
	if ((i <= 1) || one_in_(i)) {
		struct object *destroyed;
		bool none_left = false;

		msg("The recharge backfires!");
		msg("There is a bright flash of light.");

		/* Reduce and describe inventory */
		if (object_is_carried(player, obj))
			destroyed = gear_object_for_use(obj, 1, true, &none_left);
		else
<<<<<<< HEAD
			destroyed = floor_object_for_use(obj, 1, true, &none_left);
=======
			destroyed = floor_object_for_use(obj, 1, TRUE, &none_left);
		if (destroyed->known)
			object_delete(&destroyed->known);
>>>>>>> 993b33a6
		object_delete(&destroyed);
	} else {
		/* Extract a "power" */
		t = (strength / (lev + 2)) + 1;

		/* Recharge based on the power */
		if (t > 0) obj->pval += 2 + randint1(t);
	}

	/* Combine the pack (later) */
	player->upkeep->notice |= (PN_COMBINE);

	/* Redraw stuff */
	player->upkeep->redraw |= (PR_INVEN);

	/* Something was done */
	return true;
}

/**
 * Apply a "project()" directly to all viewable monsters.  If context->p2 is
 * set, the effect damage boost is applied.  This is a hack - NRM
 *
 * Note that affected monsters are NOT auto-tracked by this usage.
 */
bool effect_handler_PROJECT_LOS(effect_handler_context_t *context)
{
	int i, x, y;
	int dam = effect_calculate_value(context, context->p2 ? true : false);
	int typ = context->p1;

	int flg = PROJECT_JUMP | PROJECT_KILL | PROJECT_HIDE;

	/* Affect all (nearby) monsters */
	for (i = 1; i < cave_monster_max(cave); i++) {
		struct monster *mon = cave_monster(cave, i);

		/* Paranoia -- Skip dead monsters */
		if (!mon->race) continue;

		/* Location */
		y = mon->fy;
		x = mon->fx;

		/* Require line of sight */
		if (!square_isview(cave, y, x)) continue;

		/* Jump directly to the target monster */
		if (project(-1, 0, y, x, dam, typ, flg, 0, 0, context->obj))
			context->ident = true;
	}

	/* Result */
	return true;
}

/**
 * Just like PROJECT_LOS except the player's awareness of an object using
 * this effect is relevant.
 *
 * Note that affected monsters are NOT auto-tracked by this usage.
 */
bool effect_handler_PROJECT_LOS_AWARE(effect_handler_context_t *context)
{
	int i, x, y;
	int dam = effect_calculate_value(context, context->p2 ? true : false);
	int typ = context->p1;

	int flg = PROJECT_JUMP | PROJECT_KILL | PROJECT_HIDE;

	if (context->aware) flg |= PROJECT_AWARE;

	/* Affect all (nearby) monsters */
	for (i = 1; i < cave_monster_max(cave); i++) {
		struct monster *mon = cave_monster(cave, i);

		/* Paranoia -- Skip dead monsters */
		if (!mon->race) continue;

		/* Location */
		y = mon->fy;
		x = mon->fx;

		/* Require line of sight */
		if (!square_isview(cave, y, x)) continue;

		/* Jump directly to the target monster */
		if (project(-1, 0, y, x, dam, typ, flg, 0, 0, context->obj))
			context->ident = true;
	}

	/* Result */
	return true;
}

bool effect_handler_ACQUIRE(effect_handler_context_t *context)
{
	int num = effect_calculate_value(context, false);
	acquirement(player->py, player->px, player->depth, num, true);
	context->ident = true;
	return true;
}

/**
 * Wake up all monsters, and speed up "los" monsters.
 *
 * Possibly the los test should be from the aggravating monster, rather than
 * automatically the player - NRM
 */
bool effect_handler_AGGRAVATE(effect_handler_context_t *context)
{
	int i;
	bool sleep = false;
	int midx = cave->mon_current;
	struct monster *who = midx > 0 ? cave_monster(cave, midx) : NULL;

	/* Immediately obvious if the player did it */
	if (!who) {
		msg("There is a high pitched humming noise.");
		context->ident = true;
	}

	/* Aggravate everyone nearby */
	for (i = 1; i < cave_monster_max(cave); i++) {
		struct monster *mon = cave_monster(cave, i);

		/* Paranoia -- Skip dead monsters */
		if (!mon->race) continue;

		/* Skip aggravating monster (or player) */
		if (mon == who) continue;

		/* Wake up nearby sleeping monsters */
		if ((mon->cdis < z_info->max_sight * 2) &&
			mon->m_timed[MON_TMD_SLEEP]) {
			mon_clear_timed(mon, MON_TMD_SLEEP, MON_TMD_FLG_NOMESSAGE, false);
			sleep = true;
			context->ident = true;
		}

		/* Speed up monsters in line of sight */
		if (square_isview(cave, mon->fy, mon->fx)) {
			mon_inc_timed(mon, MON_TMD_FAST, 25, MON_TMD_FLG_NOTIFY, false);
			if (is_mimicking(mon))
				become_aware(mon);
			context->ident = true;
		}
	}

	/* Messages */
	if (sleep) msg("You hear a sudden stirring in the distance!");

	return true;
}

/**
 * Summon context->value monsters of context->p1 type.
 */
bool effect_handler_SUMMON(effect_handler_context_t *context)
{
	int summon_max = effect_calculate_value(context, false);
	int summon_type = context->p1 ? context->p1 : S_ANY;
	struct monster *mon = cave_monster(cave, cave->mon_current);
	int message_type = summon_message_type(summon_type);
	int count = 0, val = 0, attempts = 0;

	sound(message_type);

	/* Monster summon */
	if (mon) {
		int rlev = mon->race->level;

		/* Set the kin_base if necessary */
		if (summon_type == S_KIN)
			kin_base = mon->race->base;

		/* Continue summoning until we reach the current dungeon level */
		while ((val < player->depth * rlev) && (attempts < summon_max)) {
			int temp;

			/* Get a monster */
			temp = summon_specific(mon->fy, mon->fx, rlev, summon_type, false,
								   false);

			val += temp * temp;

			/* Increase the attempt in case no monsters were available. */
			attempts++;

			/* Increase count of summoned monsters */
			if (val > 0)
				count++;
		}

		/* In the special case that uniques or wraiths were summoned but all
		 * were dead S_HI_UNDEAD is used instead */
		if ((!count) &&
			((summon_type == S_WRAITH) || (summon_type == S_UNIQUE))) {
			attempts = 0;
			summon_type = S_HI_UNDEAD;
			while ((val < player->depth * rlev) && (attempts < summon_max)) {
				int temp;

				/* Get a monster */
				temp = summon_specific(mon->fy, mon->fx, rlev, summon_type,
									   false, false);

				val += temp * temp;

				/* Increase the attempt in case no monsters were available. */
				attempts++;

				/* Increase count of summoned monsters */
				if (val > 0)
					count++;
			}
		}
	} else {
		/* If not a monster summon, it's simple */
		while (summon_max) {
			count += summon_specific(player->py, player->px, player->depth,
									 summon_type, true, false);
			summon_max--;
		}
	}

	/* Identify if some monsters arrive */
	if (count)
		context->ident = true;

	/* Message for the blind */
	if (count && player->timed[TMD_BLIND])
		msgt(message_type, "You hear %s appear nearby.",
			 (count > 1 ? "many things" : "something"));

	/* Summoner failed */
	if (mon && !count)
		msg("But nothing comes.");

	return true;
}

/**
 * Delete all non-unique monsters of a given "type" from the level
 * -------
 * Warning - this function assumes that the entered monster symbol is an ASCII
 *		   character, which may not be true in the future - NRM
 * -------
 */
bool effect_handler_BANISH(effect_handler_context_t *context)
{
	int i;
	unsigned dam = 0;

	char typ;

	context->ident = true;

	if (!get_com("Choose a monster race (by symbol) to banish: ", &typ))
		return false;

	/* Delete the monsters of that "type" */
	for (i = 1; i < cave_monster_max(cave); i++) {
		struct monster *mon = cave_monster(cave, i);

		/* Paranoia -- Skip dead monsters */
		if (!mon->race) continue;

		/* Hack -- Skip Unique Monsters */
		if (rf_has(mon->race->flags, RF_UNIQUE)) continue;

		/* Skip "wrong" monsters (see warning above) */
		if ((char) mon->race->d_char != typ) continue;

		/* Delete the monster */
		delete_monster_idx(i);

		/* Take some damage */
		dam += randint1(4);
	}

	/* Hurt the player */
	take_hit(player, dam, "the strain of casting Banishment");

	/* Update monster list window */
	player->upkeep->redraw |= PR_MONLIST;

	/* Success */
	return true;
}

/**
 * Delete all nearby (non-unique) monsters.  The radius of effect is
 * context->p2 if passed, otherwise the player view radius.
 */
bool effect_handler_MASS_BANISH(effect_handler_context_t *context)
{
	int i;
	int radius = context->p2 ? context->p2 : z_info->max_sight;
	unsigned dam = 0;

	context->ident = true;

	/* Delete the (nearby) monsters */
	for (i = 1; i < cave_monster_max(cave); i++) {
		struct monster *mon = cave_monster(cave, i);

		/* Paranoia -- Skip dead monsters */
		if (!mon->race) continue;

		/* Hack -- Skip unique monsters */
		if (rf_has(mon->race->flags, RF_UNIQUE)) continue;

		/* Skip distant monsters */
		if (mon->cdis > radius) continue;

		/* Delete the monster */
		delete_monster_idx(i);

		/* Take some damage */
		dam += randint1(3);
	}

	/* Hurt the player */
	take_hit(player, dam, "the strain of casting Mass Banishment");

	/* Update monster list window */
	player->upkeep->redraw |= PR_MONLIST;

	return true;
}

/**
 * Probe nearby monsters
 */
bool effect_handler_PROBE(effect_handler_context_t *context)
{
	int i;

	bool probe = false;

	/* Probe all (nearby) monsters */
	for (i = 1; i < cave_monster_max(cave); i++) {
		struct monster *mon = cave_monster(cave, i);

		/* Paranoia -- Skip dead monsters */
		if (!mon->race) continue;

		/* Require line of sight */
		if (!square_isview(cave, mon->fy, mon->fx)) continue;

		/* Probe visible monsters */
		if (mflag_has(mon->mflag, MFLAG_VISIBLE)) {
			char m_name[80];

			/* Start the message */
			if (!probe) msg("Probing...");

			/* Get "the monster" or "something" */
			monster_desc(m_name, sizeof(m_name), mon,
					MDESC_IND_HID | MDESC_CAPITAL);

			/* Describe the monster */
			msg("%s has %d hit points.", m_name, mon->hp);

			/* Learn all of the non-spell, non-treasure flags */
			lore_do_probe(mon);

			/* Probe worked */
			probe = true;
		}
	}

	/* Done */
	if (probe) {
		msg("That's all.");
		context->ident = true;
	}

	return true;
}

/**
 * Thrust the player or a monster away from the source of a projection.   
 *
 * Monsters and players can be pushed past monsters or players weaker than 
 * they are.
 * If set, context->p1 and context->p2 act as y and x coordinates
 */
bool effect_handler_THRUST_AWAY(effect_handler_context_t *context)
{
	int y, x, yy, xx;
	int i, d, first_d;
	int angle;

	int c_y, c_x;

	int who = (cave->mon_current > 0) ? cave->mon_current : -1;
	int t_y = context->p1, t_x = context->p2;
	int grids_away = effect_calculate_value(context, false);

	/*** Find a suitable endpoint for testing. ***/

	/* Get location of caster (assumes index of caster is not zero) */
	if (who > 0) {
		c_y = cave_monster(cave, who)->fy;
		c_x = cave_monster(cave, who)->fx;
	} else {
		c_y = player->py;
		c_x = player->px;
	}

	/* Ask for a target if none given */
	if (!(t_y && t_x))
		target_get(&t_x, &t_y);

	/* Determine where target is in relation to caster. */
	y = t_y - c_y + 20;
	x = t_x - c_x + 20;

	/* Find the angle (/2) of the line from caster to target. */
	angle = get_angle_to_grid[y][x];

	/* Start at the target grid. */
	y = t_y;
	x = t_x;

	/* Up to the number of grids requested, force the target away from the
	 * source of the projection, until it hits something it can't travel
	 * around. */
	for (i = 0; i < grids_away; i++) {
		/* Randomize initial direction. */
		first_d = randint0(8);

		/* Look around. */
		for (d = first_d; d < 8 + first_d; d++) {
			/* Reject angles more than 44 degrees from line. */
			if (d % 8 == 0) {	/* 135 */
				if ((angle > 157) || (angle < 114))
					continue;
			}
			if (d % 8 == 1) {	/* 45 */
				if ((angle > 66) || (angle < 23))
					continue;
			}
			if (d % 8 == 2) {	/* 0 */
				if ((angle > 21) && (angle < 159))
					continue;
			}
			if (d % 8 == 3) {	/* 90 */
				if ((angle > 112) || (angle < 68))
					continue;
			}
			if (d % 8 == 4) {	/* 158 */
				if ((angle > 179) || (angle < 136))
					continue;
			}
			if (d % 8 == 5) {	/* 113 */
				if ((angle > 134) || (angle < 91))
					continue;
			}
			if (d % 8 == 6) {	/* 22 */
				if ((angle > 44) || (angle < 1))
					continue;
			}
			if (d % 8 == 7) {	/* 67 */
				if ((angle > 89) || (angle < 46))
					continue;
			}

			/* Extract adjacent location */
			yy = y + ddy_ddd[d % 8];
			xx = x + ddx_ddd[d % 8];

			/* Cannot switch places with stronger monsters. */
			if (cave->squares[yy][xx].mon != 0) {
				/* A monster is trying to pass. */
				if (cave->squares[y][x].mon > 0) {

					struct monster *mon = square_monster(cave, y, x);

					if (cave->squares[yy][xx].mon > 0) {
						struct monster *mon1 = square_monster(cave, yy, xx);

						/* Monsters cannot pass by stronger monsters. */
						if (mon1->race->mexp > mon->race->mexp)
							continue;
					} else {
						/* Monsters cannot pass by stronger characters. */
						if (player->lev * 2 > mon->race->level)
							continue;
					}
				}

				/* The player is trying to pass. */
				if (cave->squares[y][x].mon < 0) {
					if (cave->squares[yy][xx].mon > 0) {
						struct monster *mon1 = square_monster(cave, yy, xx);

						/* Players cannot pass by stronger monsters. */
						if (mon1->race->level > player->lev * 2)
							continue;
					}
				}
			}

			/* Check for obstruction. */
			if (!square_isprojectable(cave, yy, xx)) {
				/* Some features allow entrance, but not exit. */
				if (square_ispassable(cave, yy, xx)) {
					/* Travel down the path. */
					monster_swap(y, x, yy, xx);

					/* Jump to new location. */
					y = yy;
					x = xx;

					/* We can't travel any more. */
					i = grids_away;

					/* Stop looking. */
					break;
				}

				/* If there are walls everywhere, stop here. */
				else if (d == (8 + first_d - 1)) {
					/* Message for player. */
					if (cave->squares[y][x].mon < 0)
						msg("You come to rest next to a wall.");
					i = grids_away;
				}
			} else {
				/* Travel down the path. */
				monster_swap(y, x, yy, xx);

				/* Jump to new location. */
				y = yy;
				x = xx;

				/* Stop looking at previous location. */
				break;
			}
		}
	}

	/* Clear the projection mark. */
	sqinfo_off(cave->squares[y][x].info, SQUARE_PROJECT);

	return true;
}

/**
 * Teleport player or monster up to context->value.base grids away.
 *
 * If no spaces are readily available, the distance may increase.
 * Try very hard to move the player/monster at least a quarter that distance.
 * Setting context->p2 allows monsters to teleport the player away.
 * Setting context->p1 and context->p2 treats them as y and x coordinates
 * and teleports the monster from that grid.
 */
bool effect_handler_TELEPORT(effect_handler_context_t *context)
{
	int y_start = context->p1, x_start = context->p2;
	int dis = context->value.base;
	int d, i, min, y, x;
	int midx = cave->mon_current;
	struct monster *mon;

	bool look = true;
	bool is_player = (midx < 0 || context->p2);

	context->ident = true;

	/* Establish the coordinates to teleport from, if we don't know already */
	if (y_start && x_start) {
		/* We're good */
	} else if (is_player) {
		y_start = player->py;
		x_start = player->px;

		/* Check for a no teleport grid */
		if (square_isno_teleport(cave, y_start, x_start) && (dis > 10)) {
			msg("Teleportation forbidden!");
			return true;
		}
	} else {
		mon = cave_monster(cave, midx);
		if (!mon->race) return true;
		y_start = mon->fy;
		x_start = mon->fx;
	}

	/* Initialize */
	y = y_start;
	x = x_start;

	/* Minimum distance */
	min = dis / 2;

	/* Look until done */
	while (look) {
		/* Verify max distance */
		if (dis > 200) dis = 200;

		/* Try several locations */
		for (i = 0; i < 500; i++) {
			/* Pick a (possibly illegal) location */
			while (1) {
				y = rand_spread(y_start, dis);
				x = rand_spread(x_start, dis);
				d = distance(y_start, x_start, y, x);
				if ((d >= min) && (d <= dis)) break;
			}

			/* Ignore illegal locations */
			if (!square_in_bounds_fully(cave, y, x)) continue;

			/* Require "naked" floor space */
			if (!square_isempty(cave, y, x)) continue;

			/* No teleporting into vaults and such */
			if (square_isvault(cave, y, x)) continue;

			/* No monster teleport onto glyph of warding */
			if (!is_player && square_iswarded(cave, y, x)) continue;

			/* This grid looks good */
			look = false;

			/* Stop looking */
			break;
		}

		/* Increase the maximum distance */
		dis = dis * 2;

		/* Decrease the minimum distance */
		min = min / 2;
	}

	/* Sound */
	sound(is_player ? MSG_TELEPORT : MSG_TPOTHER);

	/* Move player */
	monster_swap(y_start, x_start, y, x);

	/* Clear any projection marker to prevent double processing */
	sqinfo_off(cave->squares[y][x].info, SQUARE_PROJECT);

	/* Lots of updates after monster_swap */
	handle_stuff(player);

	return true;
}

/**
 * Teleport player to a grid near the given location
 * Setting context->p1 and context->p2 treats them as y and x coordinates
 *
 * This function is slightly obsessive about correctness.
 * This function allows teleporting into vaults (!)
 */
bool effect_handler_TELEPORT_TO(effect_handler_context_t *context)
{
	int py = player->py;
	int px = player->px;

	int ny = py, nx = px;
	int y, x, dis = 0, ctr = 0;
	int midx = cave->mon_current;
	struct monster *mon;

	/* Initialize */
	y = py;
	x = px;

	context->ident = true;

	/* Where are we going? */
	if (context->p1 && context->p2) {
		ny = context->p1;
		nx = context->p2;
	} else if (midx > 0) {
		mon = cave_monster(cave, midx);
		if (!mon) return true;
		ny = mon->fy;
		nx = mon->fx;
	} else {
		if ((context->dir == 5) && target_okay())
			target_get(&nx, &ny);
	}

	/* Find a usable location */
	while (1) {
		/* Pick a nearby legal location */
		while (1) {
			y = rand_spread(ny, dis);
			x = rand_spread(nx, dis);
			if (square_in_bounds_fully(cave, y, x)) break;
		}

		/* Accept "naked" floor grids */
		if (square_isempty(cave, y, x)) break;

		/* Occasionally advance the distance */
		if (++ctr > (4 * dis * dis + 4 * dis + 1)) {
			ctr = 0;
			dis++;
		}
	}

	/* Sound */
	sound(MSG_TELEPORT);

	/* Move player */
	monster_swap(py, px, y, x);

	/* Clear any projection marker to prevent double processing */
	sqinfo_off(cave->squares[y][x].info, SQUARE_PROJECT);

	/* Lots of updates after monster_swap */
	handle_stuff(player);

	return true;
}

/**
 * Teleport the player one level up or down (random when legal)
 */
bool effect_handler_TELEPORT_LEVEL(effect_handler_context_t *context)
{
	bool up = true, down = true;
	int target_depth = dungeon_get_next_level(player->max_depth, 1);

	context->ident = true;

	/* Resist hostile teleport */
	if ((cave->mon_current > 0) && player_resists(player, ELEM_NEXUS)) {
		msg("You resist the effect!");
		return true;
	}

	/* No going up with force_descend or in the town */
	if (OPT(birth_force_descend) || !player->depth)
		up = false;

	/* No forcing player down to quest levels if they can't leave */
	if (!up && is_quest(target_depth))
		down = false;

	/* Can't leave quest levels or go down deeper than the dungeon */
	if (is_quest(player->depth) || (player->depth >= z_info->max_depth - 1))
		down = false;

	/* Determine up/down if not already done */
	if (up && down) {
		if (randint0(100) < 50)
			up = false;
		else
			down = false;
	}

	/* Now actually do the level change */
	if (up) {
		msgt(MSG_TPLEVEL, "You rise up through the ceiling.");
		target_depth = dungeon_get_next_level(player->depth, -1);
		dungeon_change_level(target_depth);
	} else if (down) {
		msgt(MSG_TPLEVEL, "You sink through the floor.");

		if (OPT(birth_force_descend)) {
			target_depth = dungeon_get_next_level(player->max_depth, 1);
			dungeon_change_level(target_depth);
		} else {
			target_depth = dungeon_get_next_level(player->depth, 1);
			dungeon_change_level(target_depth);
		}
	} else {
		msg("Nothing happens.");
	}

	return true;
}

/**
 * The destruction effect
 *
 * This effect "deletes" monsters (instead of killing them).
 *
 * This is always an effect centred on the player; it is similar to the
 * earthquake effect.
 */
bool effect_handler_DESTRUCTION(effect_handler_context_t *context)
{
	int y, x, k, r = context->p2;
	int y1 = player->py;
	int x1 = player->px;

	context->ident = true;

	/* No effect in town */
	if (!player->depth) {
		msg("The ground shakes for a moment.");
		return true;
	}

	/* Big area of affect */
	for (y = (y1 - r); y <= (y1 + r); y++) {
		for (x = (x1 - r); x <= (x1 + r); x++) {
			/* Skip illegal grids */
			if (!square_in_bounds_fully(cave, y, x)) continue;

			/* Extract the distance */
			k = distance(y1, x1, y, x);

			/* Stay in the circle of death */
			if (k > r) continue;

			/* Lose room and vault */
			sqinfo_off(cave->squares[y][x].info, SQUARE_ROOM);
			sqinfo_off(cave->squares[y][x].info, SQUARE_VAULT);

			/* Lose light */
			sqinfo_off(cave->squares[y][x].info, SQUARE_GLOW);
			square_light_spot(cave, y, x);

			/* Deal with player later */
			if ((y == y1) && (x == x1)) continue;

			/* Delete the monster (if any) */
			delete_monster(y, x);

			/* Don't remove stairs */
			if (square_isstairs(cave, y, x)) continue;

			/* Destroy any grid that isn't a permament wall */
			if (!square_isperm(cave, y, x)) {
				/* Deal with artifacts */
				struct object *obj = square_object(cave, y, x);
				while (obj) {
					if (obj->artifact) {
						if (!OPT(birth_no_preserve) && !object_was_sensed(obj))
							obj->artifact->created = false;
						else
							history_lose_artifact(obj->artifact);
					}
					obj = obj->next;
				}

				/* Delete objects */
				square_excise_pile(cave, y, x);
				square_destroy(cave, y, x);
			}
		}
	}

	/* Message */
	msg("There is a searing blast of light!");

	/* Blind the player */
	equip_notice_element(player, ELEM_LIGHT);
	if (!player_resists(player, ELEM_LIGHT))
		(void)player_inc_timed(player, TMD_BLIND, 10 + randint1(10),true, true);

	/* Fully update the visuals */
	player->upkeep->update |= (PU_FORGET_VIEW | PU_UPDATE_VIEW | PU_MONSTERS);

	/* Fully update the flow */
	player->upkeep->update |= (PU_FORGET_FLOW | PU_UPDATE_FLOW);

	/* Redraw monster list */
	player->upkeep->redraw |= (PR_MONLIST | PR_ITEMLIST);

	return true;
}

/**
 * Induce an earthquake of the radius context->p2 centred on the instigator.
 *
 * This will turn some walls into floors and some floors into walls.
 *
 * The player will take damage and jump into a safe grid if possible,
 * otherwise, he will tunnel through the rubble instantaneously.
 *
 * Monsters will take damage, and jump into a safe grid if possible,
 * otherwise they will be buried in the rubble, disappearing from
 * the level in the same way that they do when banished.
 *
 * Note that players and monsters (except eaters of walls and passers
 * through walls) will never occupy the same grid as a wall (or door).
 */
bool effect_handler_EARTHQUAKE(effect_handler_context_t *context)
{
	int py = player->py;
	int px = player->px;
	int r = context->p2;
	int i, y, x, yy, xx, dy, dx, cy, cx;
	int damage = 0;
	int safe_grids = 0, safe_y = 0, safe_x = 0;

	bool hurt = false;
	bool map[32][32];

	context->ident = true;

	/* Determine the epicentre */
	if (cave->mon_current > 0) {
		cy = cave_monster(cave, cave->mon_current)->fy;
		cx = cave_monster(cave, cave->mon_current)->fx;
	} else {
		cy = py;
		cx = px;
	}

	/* No effect in town */
	if (!player->depth) {
		msg("The ground shakes for a moment.");
		return true;
	}

	/* Paranoia -- Enforce maximum range */
	if (r > 12) r = 12;

	/* Clear the "maximal blast" area */
	for (y = 0; y < 32; y++)
		for (x = 0; x < 32; x++)
			map[y][x] = false;

	/* Check around the epicenter */
	for (dy = -r; dy <= r; dy++) {
		for (dx = -r; dx <= r; dx++) {
			/* Extract the location */
			yy = cy + dy;
			xx = cx + dx;

			/* Skip illegal grids */
			if (!square_in_bounds_fully(cave, yy, xx)) continue;

			/* Skip distant grids */
			if (distance(cy, cx, yy, xx) > r) continue;

			/* Lose room and vault */
			sqinfo_off(cave->squares[yy][xx].info, SQUARE_ROOM);
			sqinfo_off(cave->squares[yy][xx].info, SQUARE_VAULT);

			/* Lose light */
			sqinfo_off(cave->squares[yy][xx].info, SQUARE_GLOW);

			/* Skip the epicenter */
			if (!dx && !dy) continue;

			/* Skip most grids */
			if (randint0(100) < 85) continue;

			/* Damage this grid */
			map[16 + yy - cy][16 + xx - cx] = true;

			/* Hack -- Take note of player damage */
			if ((yy == py) && (xx == px)) hurt = true;
		}
	}

	/* First, affect the player (if necessary) */
	if (hurt) {
		/* Check around the player */
		for (i = 0; i < 8; i++) {
			/* Get the location */
			y = py + ddy_ddd[i];
			x = px + ddx_ddd[i];

			/* Skip non-empty grids */
			if (!square_isempty(cave, y, x)) continue;

			/* Important -- Skip "quake" grids */
			if (map[16 + y - cy][16 + x - cx]) continue;

			/* Count "safe" grids, apply the randomizer */
			if ((++safe_grids > 1) && (randint0(safe_grids) != 0)) continue;

			/* Save the safe location */
			safe_y = y; safe_x = x;
		}

		/* Random message */
		switch (randint1(3))
		{
			case 1:
			{
				msg("The cave ceiling collapses!");
				break;
			}
			case 2:
			{
				msg("The cave floor twists in an unnatural way!");
				break;
			}
			default:
			{
				msg("The cave quakes!");
				msg("You are pummeled with debris!");
				break;
			}
		}

		/* Hurt the player a lot */
		if (!safe_grids) {
			/* Message and damage */
			msg("You are severely crushed!");
			damage = 300;
		} else {
			/* Destroy the grid, and push the player to (relative) safety */
			switch (randint1(3)) {
				case 1: {
					msg("You nimbly dodge the blast!");
					damage = 0;
					break;
				}
				case 2: {
					msg("You are bashed by rubble!");
					damage = damroll(10, 4);
					(void)player_inc_timed(player, TMD_STUN, randint1(50), true, true);
					break;
				}
				case 3: {
					msg("You are crushed between the floor and ceiling!");
					damage = damroll(10, 4);
					(void)player_inc_timed(player, TMD_STUN, randint1(50), true, true);
					break;
				}
			}

			/* Move player */
			monster_swap(py, px, safe_y, safe_x);
		}

		/* Take some damage */
		if (damage) take_hit(player, damage, "an earthquake");
	}


	/* Examine the quaked region */
	for (dy = -r; dy <= r; dy++) {
		for (dx = -r; dx <= r; dx++) {
			/* Extract the location */
			yy = cy + dy;
			xx = cx + dx;

			/* Skip unaffected grids */
			if (!map[16 + yy - cy][16 + xx - cx]) continue;

			/* Process monsters */
			if (cave->squares[yy][xx].mon > 0) {
				struct monster *mon = square_monster(cave, yy, xx);

				/* Most monsters cannot co-exist with rock */
				if (!flags_test(mon->race->flags, RF_SIZE, RF_KILL_WALL,
								RF_PASS_WALL, FLAG_END)) {
					char m_name[80];

					/* Assume not safe */
					safe_grids = 0;

					/* Monster can move to escape the wall */
					if (!rf_has(mon->race->flags, RF_NEVER_MOVE)) {
						/* Look for safety */
						for (i = 0; i < 8; i++) {
							/* Get the grid */
							y = yy + ddy_ddd[i];
							x = xx + ddx_ddd[i];

							/* Skip non-empty grids */
							if (!square_isempty(cave, y, x)) continue;

							/* Hack -- no safety on glyph of warding */
							if (square_iswarded(cave, y, x))
								continue;

							/* Important -- Skip quake grids */
							if (map[16 + y - cy][16 + x - cx]) continue;

							/* Count safe grids, apply the randomizer */
							if ((++safe_grids > 1) &&
								(randint0(safe_grids) != 0))
								continue;

							/* Save the safe grid */
							safe_y = y;
							safe_x = x;
						}
					}

					/* Describe the monster */
					monster_desc(m_name, sizeof(m_name), mon, MDESC_STANDARD);

					/* Scream in pain */
					msg("%s wails out in pain!", m_name);

					/* Take damage from the quake */
					damage = (safe_grids ? damroll(4, 8) : (mon->hp + 1));

					/* Monster is certainly awake */
					mon_clear_timed(mon, MON_TMD_SLEEP,
							MON_TMD_FLG_NOMESSAGE, false);

					/* If the quake finished the monster off, show message */
					if (mon->hp < damage && mon->hp >= 0)
						msg("%s is embedded in the rock!", m_name);

					/* Apply damage directly */
					mon->hp -= damage;

					/* Delete (not kill) "dead" monsters */
					if (mon->hp < 0) {
						/* Delete the monster */
						delete_monster(yy, xx);

						/* No longer safe */
						safe_grids = 0;
					}

					/* Escape from the rock */
					if (safe_grids)
						/* Move the monster */
						monster_swap(yy, xx, safe_y, safe_x);
				}
			}
		}
	}

	/* Player may have moved */
	py = player->py;
	px = player->px;

	/* Important -- no wall on player */
	map[16 + py - cy][16 + px - cx] = false;


	/* Examine the quaked region */
	for (dy = -r; dy <= r; dy++) {
		for (dx = -r; dx <= r; dx++) {
			/* Extract the location */
			yy = cy + dy;
			xx = cx + dx;

			/* Ignore invalid grids */
			if (!square_in_bounds_fully(cave, yy, xx)) continue;

			/* Note unaffected grids for light changes, etc. */
			if (!map[16 + yy - cy][16 + xx - cx])
				square_light_spot(cave, yy, xx);

			/* Destroy location and all objects (if valid) */
			else if (square_changeable(cave, yy, xx)) {
				square_excise_pile(cave, yy, xx);
				square_earthquake(cave, yy, xx);
			}
		}
	}

	/* Fully update the visuals */
	player->upkeep->update |= (PU_FORGET_VIEW | PU_UPDATE_VIEW | PU_MONSTERS);

	/* Fully update the flow */
	player->upkeep->update |= (PU_FORGET_FLOW | PU_UPDATE_FLOW);

	/* Update the health bar */
	player->upkeep->redraw |= (PR_HEALTH);

	/* Window stuff */
	player->upkeep->redraw |= (PR_MONLIST | PR_ITEMLIST);

	return true;
}

bool effect_handler_ENLIGHTENMENT(effect_handler_context_t *context)
{
	bool full = context->value.base ? true : false;
	if (full)
		msg("An image of your surroundings forms in your mind...");
	wiz_light(cave, full);
	context->ident = true;
	return true;
}

/**
 * Call light around the player
 * Affect all monsters in the projection radius (context->p2)
 */
bool effect_handler_LIGHT_AREA(effect_handler_context_t *context)
{
	int py = player->py;
	int px = player->px;
	int dam = effect_calculate_value(context, false);
	int rad = context->p2 + (context->p3 ? player->lev / context->p3 : 0);

	int flg = PROJECT_GRID | PROJECT_KILL;

	/* Message */
	if (!player->timed[TMD_BLIND])
		msg("You are surrounded by a white light.");

	/* Hook into the "project()" function */
	(void)project(-1, rad, py, px, dam, GF_LIGHT_WEAK, flg, 0, 0, context->obj);

	/* Light up the room */
	light_room(py, px, true);

	/* Assume seen */
	context->ident = true;
	return (true);
}


/**
 * Call darkness around the player
 * Affect all monsters in the projection radius (context->p2)
 */
bool effect_handler_DARKEN_AREA(effect_handler_context_t *context)
{
	int py = player->py;
	int px = player->px;
	int dam = effect_calculate_value(context, false);
	int rad = context->p2;
	int source = (cave->mon_current > 0) ? cave->mon_current : -1;

	int flg = PROJECT_GRID | PROJECT_KILL | PROJECT_PLAY;

	/* Message */
	if (!player->timed[TMD_BLIND])
		msg("Darkness surrounds you.");

	/* Hook into the "project()" function */
	(void)project(source, rad, py, px, dam, GF_DARK_WEAK, flg, 0, 0,
				  context->obj);

	/* Darken the room */
	light_room(py, px, false);

	/* Hack - blind the player directly if player-cast */
	if ((source == -1) && !player_resists(player, ELEM_DARK))
		(void)player_inc_timed(player, TMD_BLIND, 3 + randint1(5), true, true);

	/* Assume seen */
	context->ident = true;
	return (true);
}

/**
 * Cast a ball spell
 * Stop if we hit a monster or the player, act as a ball
 * Allow target mode to pass over monsters
 * Affect grids, objects, and monsters
 */
bool effect_handler_BALL(effect_handler_context_t *context)
{
	int py = player->py;
	int px = player->px;
	int dam = effect_calculate_value(context, true);
	int rad = context->p2 ? context->p2 : 2;
	int source;

	int ty = py + ddy[context->dir];
	int tx = px + ddx[context->dir];

	int flg = PROJECT_THRU | PROJECT_STOP | PROJECT_GRID | PROJECT_ITEM | PROJECT_KILL;

	/* Player or monster? */
	if (cave->mon_current > 0) {
		struct monster *mon = cave_monster(cave, cave->mon_current);
		source = cave->mon_current;
		if (rf_has(mon->race->flags, RF_POWERFUL)) rad++;
		flg |= PROJECT_PLAY;
		flg &= ~(PROJECT_STOP | PROJECT_THRU);
	} else {
		if (context->p3) rad += player->lev / context->p3;
		source = -1;
	}

	/* Ask for a target if no direction given */
	if ((context->dir == 5) && target_okay() && source == -1) {
		flg &= ~(PROJECT_STOP | PROJECT_THRU);

		target_get(&tx, &ty);
	}

	/* Aim at the target, explode */
	if (project(source, rad, ty, tx, dam, context->p1, flg, 0, 0, context->obj))
		context->ident = true;

	return true;
}


/**
 * Breathe an element, in a cone from the breather
 * Affect grids, objects, and monsters
 * context->p1 is element, context->p2 degrees of arc, context->p3 radius
 */
bool effect_handler_BREATH(effect_handler_context_t *context)
{
	int py = player->py;
	int px = player->px;
	int dam = effect_calculate_value(context, true);
	int type = context->p1;
	int rad = context->p3;
	int source;

	int ty = py + ddy[context->dir];
	int tx = px + ddx[context->dir];

	/* Diameter of source starts at 20, so full strength only adjacent to
	 * the breather. */
	int diameter_of_source = 20;
	int degrees_of_arc = context->p2;

	int flg = PROJECT_ARC | PROJECT_GRID | PROJECT_ITEM | PROJECT_KILL;

	/* Radius of zero means no fixed limit. */
	if (rad == 0)
		rad = z_info->max_range;

	/* Player or monster? */
	if (cave->mon_current > 0) {
		struct monster *mon = cave_monster(cave, cave->mon_current);
		source = cave->mon_current;
		flg |= PROJECT_PLAY;

		dam = breath_dam(type, mon->hp);

		/* Powerful monsters breathe wider arcs */
		if (rf_has(mon->race->flags, RF_POWERFUL)) {
			diameter_of_source *= 2;
			degrees_of_arc *= 2;
		}
	} else {
		msgt(elements[type].msgt, "You breathe %s.", elements[type].desc);
		source = -1;
	}

	/* Ask for a target if no direction given */
	if ((context->dir == 5) && target_okay() && source == -1)
		target_get(&tx, &ty);

	/* Diameter of the energy source. */
	if (degrees_of_arc < 60) {
		if (degrees_of_arc == 0)
			/* This handles finite length beams */
			diameter_of_source = rad * 10;
		else
			/* Narrower cone means energy drops off less quickly. 30 degree
			 * breaths are still full strength 3 grids from the breather,
			 * and 20 degree breaths are still full strength at 5 grids. */
			diameter_of_source = diameter_of_source * 60 / degrees_of_arc;
	}

<<<<<<< HEAD
	/* Aim at the target, explode */
	if (project(source, rad, ty, tx, dam, type, flg, 0, 0, context->obj))
		context->ident = true;
=======
	/* Max */
	if (diameter_of_source > 250)
		diameter_of_source = 250;

	/* Breathe at the target */
	if (project(source, rad, ty, tx, dam, type, flg, degrees_of_arc,
				diameter_of_source, context->obj))
		context->ident = TRUE;
>>>>>>> 993b33a6

	return true;
}


/**
 * Cast multiple non-jumping ball spells at the same target.
 *
 * Targets absolute coordinates instead of a specific monster, so that
 * the death of the monster doesn't change the target's location.
 */
bool effect_handler_SWARM(effect_handler_context_t *context)
{
	int py = player->py;
	int px = player->px;
	int dam = effect_calculate_value(context, true);
	int num = context->value.m_bonus;

	int ty = py + ddy[context->dir];
	int tx = px + ddx[context->dir];

	int flg = PROJECT_THRU | PROJECT_STOP | PROJECT_GRID | PROJECT_ITEM | PROJECT_KILL;

	/* Ask for a target if no direction given (early detonation) */
	if ((context->dir == 5) && target_okay()) {
		flg &= ~(PROJECT_STOP | PROJECT_THRU);

		target_get(&tx, &ty);
	}

	while (num--) {
		/* Aim at the target.  Hurt items on floor. */
		if (project(-1, context->p2, ty, tx, dam, context->p1, flg, 0, 0,
					context->obj))
			context->ident = true;
	}

	return true;
}

/**
 * Cast a line spell in every direction
 * Stop if we hit a monster, act as a ball
 * Affect grids, objects, and monsters
 */
bool effect_handler_STAR(effect_handler_context_t *context)
{
	int py = player->py;
	int px = player->px;
	int dam = effect_calculate_value(context, true);
	int i;

	s16b ty, tx;

	int flg = PROJECT_THRU | PROJECT_BEAM | PROJECT_GRID | PROJECT_KILL;

	/* Describe */
	if (!player->timed[TMD_BLIND])
		msg("Light shoots in all directions!");

	for (i = 0; i < 8; i++) {
		/* Use the current direction */
		ty = py + ddy_ddd[i];
		tx = px + ddx_ddd[i];

		/* Aim at the target */
		if (project(-1, 0, ty, tx, dam, context->p1, flg, 0, 0, context->obj))
			context->ident = true;
	}
	return true;
}


/**
 * Cast a ball spell in every direction
 * Stop if we hit a monster, act as a ball
 * Affect grids, objects, and monsters
 */
bool effect_handler_STAR_BALL(effect_handler_context_t *context)
{
	int py = player->py;
	int px = player->px;
	int dam = effect_calculate_value(context, true);
	int i;

	s16b ty, tx;

	int flg = PROJECT_STOP | PROJECT_THRU | PROJECT_GRID | PROJECT_ITEM | PROJECT_KILL;

	for (i = 0; i < 8; i++) {
		/* Use the current direction */
		ty = py + ddy_ddd[i];
		tx = px + ddx_ddd[i];

		/* Aim at the target, explode */
		if (project(-1, context->p2, ty, tx, dam, context->p1, flg, 0, 0,
					context->obj))
			context->ident = true;
	}
	return true;
}

/**
 * Cast a bolt spell
 * Stop if we hit a monster, as a bolt
 * Affect monsters (not grids or objects)
 */
bool effect_handler_BOLT(effect_handler_context_t *context)
{
	int dam = effect_calculate_value(context, true);
	int flg = PROJECT_STOP | PROJECT_KILL;
	(void) project_aimed(context->p1, context->dir, dam, flg, context->obj);
	if (!player->timed[TMD_BLIND])
		context->ident = true;
	return true;
}

/**
 * Cast a beam spell
 * Pass through monsters, as a beam
 * Affect monsters (not grids or objects)
 */
bool effect_handler_BEAM(effect_handler_context_t *context)
{
	int dam = effect_calculate_value(context, true);
	int flg = PROJECT_BEAM | PROJECT_KILL;
	(void) project_aimed(context->p1, context->dir, dam, flg, context->obj);
	if (!player->timed[TMD_BLIND])
		context->ident = true;
	return true;
}

/**
 * Cast a bolt spell, or rarely, a beam spell
 * context->p2 is any adjustment to the regular beam chance
 * context->p3 being set means to divide by the adjustment instead of adding
 */
bool effect_handler_BOLT_OR_BEAM(effect_handler_context_t *context)
{
	int beam = context->beam;

	if (context->p3)
		beam /= context->p2;
	else
		beam += context->p2;

	if (randint0(100) < beam)
		return effect_handler_BEAM(context);
	else
		return effect_handler_BOLT(context);
}

/**
 * Cast a line spell
 * Pass through monsters, as a beam
 * Affect monsters and grids (not objects)
 */
bool effect_handler_LINE(effect_handler_context_t *context)
{
	int dam = effect_calculate_value(context, true);
	int flg = PROJECT_BEAM | PROJECT_GRID | PROJECT_KILL;
	if (project_aimed(context->p1, context->dir, dam, flg, context->obj))
		context->ident = true;
	return true;
}

/**
 * Cast an alter spell
 * Affect objects and grids (not monsters)
 */
bool effect_handler_ALTER(effect_handler_context_t *context)
{
	int flg = PROJECT_BEAM | PROJECT_GRID | PROJECT_ITEM;
	if (project_aimed(context->p1, context->dir, 0, flg, context->obj))
		context->ident = true;
	return true;
}

/**
 * Cast a bolt spell
 * Stop if we hit a monster, as a bolt
 * Affect monsters (not grids or objects)
 * Like BOLT, but only identifies on noticing an effect
 */
bool effect_handler_BOLT_STATUS(effect_handler_context_t *context)
{
	int dam = effect_calculate_value(context, true);
	int flg = PROJECT_STOP | PROJECT_KILL;
	if (project_aimed(context->p1, context->dir, dam, flg, context->obj))
		context->ident = true;
	return true;
}

/**
 * Cast a bolt spell
 * Stop if we hit a monster, as a bolt
 * Affect monsters (not grids or objects)
 * The same as BOLT_STATUS, but done as a separate function to aid descriptions
 */
bool effect_handler_BOLT_STATUS_DAM(effect_handler_context_t *context)
{
	int dam = effect_calculate_value(context, true);
	int flg = PROJECT_STOP | PROJECT_KILL;
	if (project_aimed(context->p1, context->dir, dam, flg, context->obj))
		context->ident = true;
	return true;
}

/**
 * Cast a bolt spell
 * Stop if we hit a monster, as a bolt
 * Affect monsters (not grids or objects)
 * Notice stuff based on awareness of the effect
 */
bool effect_handler_BOLT_AWARE(effect_handler_context_t *context)
{
	int dam = effect_calculate_value(context, true);
	int flg = PROJECT_STOP | PROJECT_KILL;
	if (context->aware) flg |= PROJECT_AWARE;
	if (project_aimed(context->p1, context->dir, dam, flg, context->obj))
		context->ident = true;
	return true;
}

/**
 * Affect adjacent grids (radius 1 ball attack)
 */
bool effect_handler_TOUCH(effect_handler_context_t *context)
{
	int dam = effect_calculate_value(context, true);
	if (project_touch(dam, context->p1, false, context->obj))
		context->ident = true;
	return true;
}

/**
 * Affect adjacent grids (radius 1 ball attack)
 * Notice stuff based on awareness of the effect
 */
bool effect_handler_TOUCH_AWARE(effect_handler_context_t *context)
{
	int dam = effect_calculate_value(context, true);
	if (project_touch(dam, context->p1, context->aware, context->obj))
		context->ident = true;
	return true;
}

/**
 * Curse the player's armor
 */
bool effect_handler_CURSE_ARMOR(effect_handler_context_t *context)
{
	struct object *obj;

	char o_name[80];

	/* Curse the body armor */
	obj = equipped_item_by_slot_name(player, "body");

	/* Nothing to curse */
	if (!obj) return (true);

	/* Describe */
	object_desc(o_name, sizeof(o_name), obj, ODESC_FULL);

	/* Attempt a saving throw for artifacts */
	if (obj->artifact && (randint0(100) < 50))
		/* Cool */
		msg("A %s tries to %s, but your %s resists the effects!",
				   "terrible black aura", "surround your armor", o_name);

	/* not artifact or failed save... */
	else {
		/* Oops */
		msg("A terrible black aura blasts your %s!", o_name);

		/* Take down bonus a wee bit */
		obj->to_a -= randint1(3);

		/* Curse it */
		flags_set(obj->flags, OF_SIZE, OF_LIGHT_CURSE, OF_HEAVY_CURSE, FLAG_END);

		/* Recalculate bonuses */
		player->upkeep->update |= (PU_BONUS);

		/* Recalculate mana */
		player->upkeep->update |= (PU_MANA);

		/* Window stuff */
		player->upkeep->redraw |= (PR_INVEN | PR_EQUIP);
	}

	context->ident = true;

	return (true);
}


/**
 * Curse the player's weapon
 */
bool effect_handler_CURSE_WEAPON(effect_handler_context_t *context)
{
	struct object *obj;

	char o_name[80];

	/* Curse the weapon */
	obj = equipped_item_by_slot_name(player, "weapon");

	/* Nothing to curse */
	if (!obj) return (true);

	/* Describe */
	object_desc(o_name, sizeof(o_name), obj, ODESC_FULL);

	/* Attempt a saving throw */
	if (obj->artifact && (randint0(100) < 50))
		/* Cool */
		msg("A %s tries to %s, but your %s resists the effects!",
				   "terrible black aura", "surround your weapon", o_name);

	/* not artifact or failed save... */
	else {
		/* Oops */
		msg("A terrible black aura blasts your %s!", o_name);

		/* Hurt it a bit */
		obj->to_h = 0 - randint1(3);
		obj->to_d = 0 - randint1(3);

		/* Curse it */
		flags_set(obj->flags, OF_SIZE, OF_LIGHT_CURSE, OF_HEAVY_CURSE, FLAG_END);

		/* Recalculate bonuses */
		player->upkeep->update |= (PU_BONUS);

		/* Recalculate mana */
		player->upkeep->update |= (PU_MANA);

		/* Window stuff */
		player->upkeep->redraw |= (PR_INVEN | PR_EQUIP);
	}

	context->ident = true;

	/* Notice */
	return (true);
}


/**
 * Brand the current weapon
 */
bool effect_handler_BRAND_WEAPON(effect_handler_context_t *context)
{
	struct object *obj = equipped_item_by_slot_name(player, "weapon");

	/* Select the brand */
	const char *brand = one_in_(2) ? "Flame" : "Frost";

	/* Brand the weapon */
	brand_object(obj, brand);

	context->ident = true;
	return true;
}


/*
 * Hook to specify "ammo"
 */
static bool item_tester_hook_ammo(const struct object *obj)
{
	return tval_is_ammo(obj);
}


/**
 * Brand some (non-magical) ammo
 */
bool effect_handler_BRAND_AMMO(effect_handler_context_t *context)
{
	struct object *obj;
	const char *q, *s;
	bool used = false;

	/* Select the brand */
	const char *brand = one_in_(3) ? "Flame" : (one_in_(2) ? "Frost" : "Venom");

	context->ident = true;

	/* Get an item */
	q = "Brand which kind of ammunition? ";
	s = "You have nothing to brand.";
	if (!get_item(&obj, q, s, 0, item_tester_hook_ammo, (USE_INVEN | USE_QUIVER | USE_FLOOR)))
		return used;

	/* Brand the ammo */
	brand_object(obj, brand);

	/* Done */
	return (true);
}

static bool item_tester_hook_bolt(const struct object *obj)
{
	return obj->tval == TV_BOLT;
}

/**
 * Enchant some (non-magical) bolts
 */
bool effect_handler_BRAND_BOLTS(effect_handler_context_t *context)
{
	struct object *obj;
	const char *q, *s;
	bool used = false;

	context->ident = true;

	/* Get an item */
	q = "Brand which bolts? ";
	s = "You have no bolts to brand.";
	if (!get_item(&obj, q, s, 0, item_tester_hook_bolt, (USE_INVEN | USE_QUIVER | USE_FLOOR)))
		return used;

	/* Brand the bolts */
	brand_object(obj, "Flame");

	/* Done */
	return (true);
}


/**
 * One Ring activation
 */
bool effect_handler_BIZARRE(effect_handler_context_t *context)
{
	context->ident = true;
	/* Pick a random effect */
	switch (randint1(10))
	{
		case 1:
		case 2:
		{
			/* Message */
			msg("You are surrounded by a malignant aura.");

			/* Decrease all stats (permanently) */
			player_stat_dec(player, STAT_STR, true);
			player_stat_dec(player, STAT_INT, true);
			player_stat_dec(player, STAT_WIS, true);
			player_stat_dec(player, STAT_DEX, true);
			player_stat_dec(player, STAT_CON, true);

			/* Lose some experience (permanently) */
			player_exp_lose(player, player->exp / 4, true);

			return true;
		}

		case 3:
		{
			struct effect *effect = mem_zalloc(sizeof(*effect));

			/* Message */
			msg("You are surrounded by a powerful aura.");

			/* Dispel monsters */
			effect_simple(EF_PROJECT_LOS, "1000", GF_DISP_ALL, 0, 0, NULL);

			return true;
		}

		case 4:
		case 5:
		case 6:
		{
			/* Mana Ball */
			int flg = PROJECT_THRU | PROJECT_STOP | PROJECT_GRID | PROJECT_ITEM | PROJECT_KILL;
			int ty = player->py + ddy[context->dir];
			int tx = player->px + ddx[context->dir];

			/* Ask for a target if no direction given */
			if ((context->dir == 5) && target_okay()) {
				flg &= ~(PROJECT_STOP | PROJECT_THRU);

				target_get(&tx, &ty);
			}

			/* Aim at the target, explode */
			if (project(-1, 3, ty, tx, 300, GF_MANA, flg, 0, 0, context->obj))

			return true;
		}

		case 7:
		case 8:
		case 9:
		case 10:
		{
			/* Mana Bolt */
			int flg = PROJECT_STOP | PROJECT_KILL | PROJECT_THRU;
			int ty = player->py + ddy[context->dir];
			int tx = player->px + ddx[context->dir];

			/* Use an actual target */
			if ((context->dir == 5) && target_okay())
				target_get(&tx, &ty);

			/* Aim at the target, do NOT explode */
			return (project(-1, 0, ty, tx, 250, GF_MANA, flg, 0, 0,
							context->obj));

			return true;
		}
	}
	return false;
}

/**
 * The "wonder" effect.
 *
 * This spell should become more useful (more
 * controlled) as the player gains experience levels.
 * Thus, add 1/5 of the player's level to the die roll.
 * This eliminates the worst effects later on, while
 * keeping the results quite random.  It also allows
 * some potent effects only at high level
 */
bool effect_handler_WONDER(effect_handler_context_t *context)
{
	int plev = player->lev;
	int die = effect_calculate_value(context, false);
	int p1 = 0, p2 = 0, p3 = 0;
	int beam = context->beam;
	effect_handler_f handler = NULL;
	random_value value = { 0, 0, 0, 0 };
	bool *ident = mem_zalloc(sizeof(*ident));

	context->ident = true;

	if (die > 100)
		msg("You feel a surge of power!");

	if (die < 8) {
		p1 = GF_OLD_CLONE;
		handler = effect_handler_BOLT;
	} else if (die < 14) {
		p1 = GF_OLD_SPEED;
		value.base = 100;
		handler = effect_handler_BOLT;
	} else if (die < 26) {
		p1 = GF_OLD_HEAL;
		value.dice = 4;
		value.sides = 6;
		handler = effect_handler_BOLT;
	} else if (die < 31) {
		p1 = GF_OLD_POLY;
		value.base = plev;
		handler = effect_handler_BOLT;
	} else if (die < 36) {
		beam -= 10;
		p1 = GF_MISSILE;
		value.dice = 3 + ((plev - 1) / 5);
		value.sides = 4;
		handler = effect_handler_BOLT_OR_BEAM;
	} else if (die < 41) {
		p1 = GF_OLD_CONF;
		value.base = plev;
		handler = effect_handler_BOLT;
	} else if (die < 46) {
		p1 = GF_POIS;
		value.base = 20 + plev / 2;
		p2 = 3;
		handler = effect_handler_BALL;
	} else if (die < 51) {
		p1 = GF_LIGHT_WEAK;
		value.dice = 6;
		value.sides = 8;
		handler = effect_handler_LINE;
	} else if (die < 56) {
		p1 = GF_ELEC;
		value.dice = 3 + ((plev - 5) / 6);
		value.sides = 6;
		handler = effect_handler_BEAM;
	} else if (die < 61) {
		beam -= 10;
		p1 = GF_COLD;
		value.dice = 5 + ((plev - 5) / 4);
		value.sides = 8;
		handler = effect_handler_BOLT_OR_BEAM;
	} else if (die < 66) {
		p1 = GF_ACID;
		value.dice = 6 + ((plev - 5) / 4);
		value.sides = 8;
		handler = effect_handler_BOLT_OR_BEAM;
	} else if (die < 71) {
		p1 = GF_FIRE;
		value.dice = 8 + ((plev - 5) / 4);
		value.sides = 8;
		handler = effect_handler_BOLT_OR_BEAM;
	} else if (die < 76) {
		p1 = GF_OLD_DRAIN;
		value.base = 75;
		handler = effect_handler_BOLT;
	} else if (die < 81) {
		p1 = GF_ELEC;
		value.base = 30 + plev / 2;
		p2 = 2;
		handler = effect_handler_BALL;
	} else if (die < 86) {
		p1 = GF_ACID;
		value.base = 40 + plev;
		p2 = 2;
		handler = effect_handler_BALL;
	} else if (die < 91) {
		p1 = GF_ICE;
		value.base = 70 + plev;
		p2 = 3;
		handler = effect_handler_BALL;
	} else if (die < 96) {
		p1 = GF_FIRE;
		value.base = 80 + plev;
		p2 = 3;
		handler = effect_handler_BALL;
	} else if (die < 101) {
		p1 = GF_OLD_DRAIN;
		value.base = 100 + plev;
		handler = effect_handler_BOLT;
	} else if (die < 104) {
		p2 = 12;
		handler = effect_handler_EARTHQUAKE;
	} else if (die < 106) {
		p2 = 15;
		handler = effect_handler_DESTRUCTION;
	} else if (die < 108) {
		handler = effect_handler_BANISH;
	} else if (die < 110) {
		p1 = GF_DISP_ALL;
		value.base = 120;
		handler = effect_handler_PROJECT_LOS;
	}

	if (handler != NULL) {
		effect_handler_context_t new_context = {
			context->effect,
			context->obj,
			context->aware,
			context->dir,
			beam,
			context->boost,
			value,
			p1, p2, p3,
			ident
		};

		mem_free(ident);
		return (handler(&new_context));
	}

	/* RARE */
	effect_simple(EF_PROJECT_LOS, "150", GF_DISP_ALL, 0, 0, ident);
	effect_simple(EF_PROJECT_LOS, "20", GF_OLD_SLOW, 0, 0, ident);
	effect_simple(EF_PROJECT_LOS, "40", GF_OLD_SLEEP, 0, 0, ident);
	effect_simple(EF_HEAL_HP, "300", 0, 0, 0, ident);
	mem_free(ident);

	return true;
}

bool effect_handler_TRAP_DOOR(effect_handler_context_t *context)
{
	int target_depth = dungeon_get_next_level(player->depth, 1);

	if (target_depth == player->depth) {
		msg("You feel quite certain something really awful just happened...");
		return true;
	}

	msg("You fall through a trap door!");
	if (player_of_has(player, OF_FEATHER)) {
		msg("You float gently down to the next level.");
	} else {
		int dam = effect_calculate_value(context, false);
		take_hit(player, dam, "a trap");
	}
	equip_notice_flag(player, OF_FEATHER);

	dungeon_change_level(target_depth);
	return true;
}

bool effect_handler_TRAP_PIT(effect_handler_context_t *context)
{
	msg("You fall into a pit!");
	if (player_of_has(player, OF_FEATHER)) {
		msg("You float gently to the bottom of the pit.");
	} else {
		int dam = effect_calculate_value(context, false);
		take_hit(player, dam, "a trap");
	}
	equip_notice_flag(player, OF_FEATHER);
	return true;
}

bool effect_handler_TRAP_PIT_SPIKES(effect_handler_context_t *context)
{
	msg("You fall into a spiked pit!");

	if (player_of_has(player, OF_FEATHER)) {
		msg("You float gently to the floor of the pit.");
		msg("You carefully avoid touching the spikes.");
	} else {
		int dam = effect_calculate_value(context, false);

		/* Extra spike damage */
		if (one_in_(2)) {
			msg("You are impaled!");
			dam *= 2;
			(void)player_inc_timed(player, TMD_CUT, randint1(dam), true, true);
		}

		take_hit(player, dam, "a trap");
	}
	equip_notice_flag(player, OF_FEATHER);
	return true;
}

bool effect_handler_TRAP_PIT_POISON(effect_handler_context_t *context)
{
	msg("You fall into a spiked pit!");

	if (player_of_has(player, OF_FEATHER)) {
		msg("You float gently to the floor of the pit.");
		msg("You carefully avoid touching the spikes.");
	} else {
		int dam = effect_calculate_value(context, false);

		/* Extra spike damage */
		if (one_in_(2)) {
			msg("You are impaled on poisonous spikes!");
			(void)player_inc_timed(player, TMD_CUT, randint1(dam * 2),
								   true, true);
			(void)player_inc_timed(player, TMD_POISONED, randint1(dam * 4),
								   true, true);
		}

		take_hit(player, dam, "a trap");
	}
	equip_notice_flag(player, OF_FEATHER);
	return true;
}

bool effect_handler_TRAP_RUNE_SUMMON(effect_handler_context_t *context)
{
	int i;
	int num = effect_calculate_value(context, false);

	msgt(MSG_SUM_MONSTER, "You are enveloped in a cloud of smoke!");

	/* Remove trap */
	square_destroy_trap(cave, player->py, player->px);
	square_forget(cave, player->py, player->px);

	for (i = 0; i < num; i++)
		(void)summon_specific(player->py, player->px, player->depth, 0, true,
							  false);

	return true;
}

bool effect_handler_TRAP_RUNE_TELEPORT(effect_handler_context_t *context)
{
	int radius = effect_calculate_value(context, false);
	char dist[5];
	strnfmt(dist, sizeof(dist), "%d", radius);
	msg("You hit a teleport trap!");
	effect_simple(EF_TELEPORT, dist, 0, 1, 0, NULL);
	return true;
}

bool effect_handler_TRAP_SPOT_FIRE(effect_handler_context_t *context)
{
	int dam = effect_calculate_value(context, false);
	msg("You are enveloped in flames!");
	dam = adjust_dam(player, GF_FIRE, dam, RANDOMISE, 0);
	if (dam) {
		take_hit(player, dam, "a fire trap");
		inven_damage(player, GF_FIRE, MIN(dam * 5, 300));
	}
	return true;
}

bool effect_handler_TRAP_SPOT_ACID(effect_handler_context_t *context)
{
	int dam = effect_calculate_value(context, false);
	msg("You are splashed with acid!");
	dam = adjust_dam(player, GF_ACID, dam, RANDOMISE, 0);
	if (dam) {
		take_hit(player, dam, "an acid trap");
		inven_damage(player, GF_ACID, MIN(dam * 5, 300));
	}
	return true;
}

bool effect_handler_TRAP_DART_SLOW(effect_handler_context_t *context)
{
	if (trap_check_hit(125)) {
		msg("A small dart hits you!");
		take_hit(player, damroll(1, 4), "a trap");
		(void)player_inc_timed(player, TMD_SLOW, randint0(20) + 20, true, false);
	} else {
		msg("A small dart barely misses you.");
	}
	return true;
}

bool effect_handler_TRAP_DART_LOSE_STR(effect_handler_context_t *context)
{
	if (trap_check_hit(125)) {
		msg("A small dart hits you!");
		take_hit(player, damroll(1, 4), "a trap");
		effect_simple(EF_DRAIN_STAT, "0", STAT_STR, 0, 0, NULL);
	} else {
		msg("A small dart barely misses you.");
	}
	return true;
}

bool effect_handler_TRAP_DART_LOSE_DEX(effect_handler_context_t *context)
{
	if (trap_check_hit(125)) {
		msg("A small dart hits you!");
		take_hit(player, damroll(1, 4), "a trap");
		effect_simple(EF_DRAIN_STAT, "0", STAT_DEX, 0, 0, NULL);
	} else {
		msg("A small dart barely misses you.");
	}
	return true;
}

bool effect_handler_TRAP_DART_LOSE_CON(effect_handler_context_t *context)
{
	if (trap_check_hit(125)) {
		msg("A small dart hits you!");
		take_hit(player, damroll(1, 4), "a trap");
		effect_simple(EF_DRAIN_STAT, "0", STAT_CON, 0, 0, NULL);
	} else {
		msg("A small dart barely misses you.");
	}
	return true;
}

bool effect_handler_TRAP_GAS_BLIND(effect_handler_context_t *context)
{
	msg("You are surrounded by a black gas!");
	(void)player_inc_timed(player, TMD_BLIND, randint0(50) + 25, true, true);
	return true;
}

bool effect_handler_TRAP_GAS_CONFUSE(effect_handler_context_t *context)
{
	msg("You are surrounded by a gas of scintillating colors!");
	(void)player_inc_timed(player, TMD_CONFUSED, randint0(20) + 10, true, true);
	return true;
}

bool effect_handler_TRAP_GAS_POISON(effect_handler_context_t *context)
{
	msg("You are surrounded by a pungent green gas!");
	(void)player_inc_timed(player, TMD_POISONED, randint0(20) + 10, true, true);
	return true;
}

bool effect_handler_TRAP_GAS_SLEEP(effect_handler_context_t *context)
{
	msg("You are surrounded by a strange white mist!");
	(void)player_inc_timed(player, TMD_PARALYZED, randint0(10) + 5, true, true);
	return true;
}


/**
 * Useful things about effects.
 */
static const struct effect_kind effects[] =
{
	{ EF_NONE, false, NULL, NULL, NULL },
	#define F(x) effect_handler_##x
	#define EFFECT(x, a, b, c, d, e)	{ EF_##x, a, b, F(x), e },
	#include "list-effects.h"
	#undef EFFECT
	#undef F
	{ EF_MAX, false, NULL, NULL, NULL }
};


static const char *effect_names[] = {
	NULL,
	#define EFFECT(x, a, b, c, d, e)	#x,
	#include "list-effects.h"
	#undef EFFECT
};

/*
 * Utility functions
 */

/**
 * Free all the effects in a structure
 *
 * \param source the effects being freed
 */
void free_effect(struct effect *source)
{
	struct effect *e = source, *e_next;
	while (e) {
		e_next = e->next;
		dice_free(e->dice);
		mem_free(e);
		e = e_next;
	}
}

bool effect_valid(struct effect *effect)
{
	if (!effect) return false;
	return effect->index > EF_NONE && effect->index < EF_MAX;
}

bool effect_aim(struct effect *effect)
{
	struct effect *e = effect;

	if (!effect_valid(effect))
		return false;

	while (e) {
		if (effects[e->index].aim) return true;
		e = e->next;
	}

	return false;
}

const char *effect_info(struct effect *effect)
{
	if (!effect_valid(effect))
		return NULL;

	return effects[effect->index].info;
}

const char *effect_desc(struct effect *effect)
{
	if (!effect_valid(effect))
		return NULL;

	return effects[effect->index].desc;
}

effect_index effect_lookup(const char *name)
{
	size_t i;

	for (i = 0; i < N_ELEMENTS(effect_names); i++) {
		const char *effect_name = effect_names[i];

		/* Test for equality */
		if (effect_name != NULL && streq(name, effect_name))
			return i;
	}

	return EF_MAX;
}

/**
 * Translate a string to an effect parameter index
 */
int effect_param(int index, const char *type)
{
	int val = -1;

	/* If not a numerical value, assign according to effect index */
	if (sscanf(type, "%d", &val) != 1) {
		switch (index) {
				/* Projection name */
			case EF_PROJECT_LOS:
			case EF_PROJECT_LOS_AWARE:
			case EF_BALL:
			case EF_BREATH:
			case EF_SWARM:
			case EF_STAR:
			case EF_STAR_BALL:
			case EF_BOLT:
			case EF_BEAM:
			case EF_BOLT_OR_BEAM:
			case EF_LINE:
			case EF_ALTER:
			case EF_BOLT_STATUS:
			case EF_BOLT_STATUS_DAM:
			case EF_BOLT_AWARE:
			case EF_TOUCH:
			case EF_TOUCH_AWARE: {
				val = gf_name_to_idx(type);
				break;
			}

				/* Timed effect name */
			case EF_CURE:
			case EF_TIMED_SET:
			case EF_TIMED_INC:
			case EF_TIMED_INC_NO_RES:
			case EF_TIMED_DEC: {
				val = timed_name_to_idx(type);
				break;
			}

				/* Monster timed effect name */
			case EF_MON_TIMED_INC: {
				val = mon_timed_name_to_idx(type);
				break;
			}

				/* Summon name */
			case EF_SUMMON: {
				val = summon_name_to_idx(type);
				break;
			}

				/* Stat name */
			case EF_RESTORE_STAT:
			case EF_DRAIN_STAT:
			case EF_LOSE_RANDOM_STAT:
			case EF_GAIN_STAT: {
				val = stat_name_to_idx(type);
				break;
			}

				/* Enchant type name - not worth a separate function */
			case EF_ENCHANT: {
				if (streq(type, "TOBOTH"))
					val = ENCH_TOBOTH;
				else if (streq(type, "TOHIT"))
					val = ENCH_TOHIT;
				else if (streq(type, "TODAM"))
					val = ENCH_TODAM;
				else if (streq(type, "TOAC"))
					val = ENCH_TOAC;
				break;
			}

				/* Anything else shoulcn't be calling this */
			default:
				;
		}
	}

	return val;
}

/**
 * Do an effect, given an object.
 * Boost is the extent to which skill surpasses difficulty, used as % boost. It
 * ranges from 0 to 138.
 *
 * Note that no effect ever sets `*ident` to false
 */
bool effect_do(struct effect *effect, struct object *obj, bool *ident,
			   bool aware, int dir, int beam, int boost)
{
	bool completed = false;
	effect_handler_f handler;
	random_value value = { 0, 0, 0, 0 };

	do {
		int random_choices = 0, leftover = 0;

		if (!effect_valid(effect)) {
			msg("Bad effect passed to effect_do(). Please report this bug.");
			return false;
		}

		if (effect->dice != NULL)
			random_choices = dice_roll(effect->dice, &value);

		/* Deal with special random effect */
		if (effect->index == EF_RANDOM) {
			int choice = randint0(random_choices);
			leftover = random_choices - choice;

			/* Skip to the chosen effect */
			effect = effect->next;
			while (choice--)
				effect = effect->next;

			/* Roll the damage, if needed */
			if (effect->dice != NULL)
				(void) dice_roll(effect->dice, &value);
		}

		/* Handle the effect */
		handler = effects[effect->index].handler;
		if (handler != NULL) {
			effect_handler_context_t context = {
				effect->index,
				obj,
				aware,
				dir,
				beam,
				boost,
				value,
				effect->params[0],
				effect->params[1],
				effect->params[2],
				*ident,
			};

			completed = handler(&context) || completed;
			*ident = context.ident;
		}

		/* Get the next effect, if there is one */
		if (leftover) 
			/* Skip the remaining non-chosen effects */
			while (leftover--)
				effect = effect->next;
		else
			effect = effect->next;
	} while (effect);

	return completed;
}

/**
 * Perform a single effect with a simple dice string and parameters
 * Calling with ident a valid pointer will (depending on effect) give success
 * information; ident = NULL will ignore this 
 */
void effect_simple(int index, const char* dice_string, int p1, int p2, int p3, bool *ident)
{
	struct effect *effect = mem_zalloc(sizeof(*effect));
	int dir = DIR_TARGET;
	bool dummy_ident;

	/* Set all the values */
	effect->index = index;
	effect->dice = dice_new();
	dice_parse_string(effect->dice, dice_string);
	effect->params[0] = p1;
	effect->params[1] = p2;
	effect->params[2] = p3;

	/* Direction if needed */
	if (effect_aim(effect))
		get_aim_dir(&dir);

	/* Do the effect */
	if (ident)
		effect_do(effect, NULL, ident, true, dir, 0, 0);
	else
		effect_do(effect, NULL, &dummy_ident, true, dir, 0, 0);

	free_effect(effect);
}<|MERGE_RESOLUTION|>--- conflicted
+++ resolved
@@ -2077,13 +2077,9 @@
 		if (object_is_carried(player, obj))
 			destroyed = gear_object_for_use(obj, 1, true, &none_left);
 		else
-<<<<<<< HEAD
-			destroyed = floor_object_for_use(obj, 1, true, &none_left);
-=======
 			destroyed = floor_object_for_use(obj, 1, TRUE, &none_left);
 		if (destroyed->known)
 			object_delete(&destroyed->known);
->>>>>>> 993b33a6
 		object_delete(&destroyed);
 	} else {
 		/* Extract a "power" */
@@ -3439,11 +3435,6 @@
 			diameter_of_source = diameter_of_source * 60 / degrees_of_arc;
 	}
 
-<<<<<<< HEAD
-	/* Aim at the target, explode */
-	if (project(source, rad, ty, tx, dam, type, flg, 0, 0, context->obj))
-		context->ident = true;
-=======
 	/* Max */
 	if (diameter_of_source > 250)
 		diameter_of_source = 250;
@@ -3452,7 +3443,6 @@
 	if (project(source, rad, ty, tx, dam, type, flg, degrees_of_arc,
 				diameter_of_source, context->obj))
 		context->ident = TRUE;
->>>>>>> 993b33a6
 
 	return true;
 }
