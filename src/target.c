/**
 * \file target.c
 * \brief Targetting code
 *
 * Copyright (c) 1997-2007 Angband contributors
 *
 * This work is free software; you can redistribute it and/or modify it
 * under the terms of either:
 *
 * a) the GNU General Public License as published by the Free Software
 *    Foundation, version 2, or
 *
 * b) the "Angband licence":
 *    This software may be copied and distributed for educational, research,
 *    and not for profit purposes provided that this copyright and statement
 *    are included in all such copies.  Other copyrights may also apply.
 */

#include "angband.h"
#include "cave.h"
#include "cmd-core.h"
#include "game-input.h"
#include "mon-desc.h"
#include "mon-util.h"
#include "monster.h"
#include "obj-ignore.h"
#include "player-calcs.h"
#include "player-timed.h"
#include "project.h"
#include "target.h"

/**
 * Is the target set?
 */
static bool target_set;

/**
 * Current monster being tracked, or 0
 */
static struct monster *target_who;

/**
 * Target location
 */
static int target_x, target_y;


/**
 * Given a "source" and "target" location, extract a "direction",
 * which will move one step from the "source" towards the "target".
 *
 * Note that we use "diagonal" motion whenever possible.
 *
 * We return "5" if no motion is needed.
 *
 * XXX Change params to use two struct loc.
 */
int motion_dir(int y1, int x1, int y2, int x2)
{
	/* No movement required */
	if ((y1 == y2) && (x1 == x2)) return (DIR_NONE);

	/* South or North */
	if (x1 == x2) return ((y1 < y2) ? 2 : 8);

	/* East or West */
	if (y1 == y2) return ((x1 < x2) ? 6 : 4);

	/* South-east or South-west */
	if (y1 < y2) return ((x1 < x2) ? 3 : 1);

	/* North-east or North-west */
	if (y1 > y2) return ((x1 < x2) ? 9 : 7);

	/* Paranoia */
	return (5);
}


/**
 * Monster health description
 */
void look_mon_desc(char *buf, size_t max, int m_idx)
{
	struct monster *mon = cave_monster(cave, m_idx);

	bool living = true;

	/* Determine if the monster is "living" (vs "undead") */
	if (monster_is_unusual(mon->race)) living = false;

	/* Assess health */
	if (mon->hp >= mon->maxhp) {
		/* No damage */
		my_strcpy(buf, (living ? "unhurt" : "undamaged"), max);
	} else {
		/* Calculate a health "percentage" */
		int perc = 100L * mon->hp / mon->maxhp;

		if (perc >= 60)
			my_strcpy(buf, (living ? "somewhat wounded" : "somewhat damaged"),
					  max);
		else if (perc >= 25)
			my_strcpy(buf, (living ? "wounded" : "damaged"), max);
		else if (perc >= 10)
			my_strcpy(buf, (living ? "badly wounded" : "badly damaged"), max);
		else
			my_strcpy(buf, (living ? "almost dead" : "almost destroyed"), max);
	}

	/* Effect status */
	if (mon->m_timed[MON_TMD_SLEEP]) my_strcat(buf, ", asleep", max);
	if (mon->m_timed[MON_TMD_CONF]) my_strcat(buf, ", confused", max);
	if (mon->m_timed[MON_TMD_FEAR]) my_strcat(buf, ", afraid", max);
	if (mon->m_timed[MON_TMD_STUN]) my_strcat(buf, ", stunned", max);
}



/**
 * Determine if a monster makes a reasonable target
 *
 * The concept of "targetting" was stolen from "Morgul" (?)
 *
 * The player can target any location, or any "target-able" monster.
 *
 * Currently, a monster is "target_able" if it is visible, and if
 * the player can hit it with a projection, and the player is not
 * hallucinating.  This allows use of "use closest target" macros.
 */
bool target_able(struct monster *m)
{
	return m && m->race && mflag_has(m->mflag, MFLAG_VISIBLE) &&
		!mflag_has(m->mflag, MFLAG_UNAWARE) &&
		projectable(cave, player->py, player->px, m->fy, m->fx, PROJECT_NONE) &&
		!player->timed[TMD_IMAGE];
}



/**
 * Update (if necessary) and verify (if possible) the target.
 *
 * We return true if the target is "okay" and false otherwise.
 */
bool target_okay(void)
{
	/* No target */
	if (!target_set) return false;

	/* Check "monster" targets */
	if (target_who) {
		if (target_able(target_who)) {
			/* Get the monster location */
			target_y = target_who->fy;
			target_x = target_who->fx;

			/* Good target */
			return true;
		}
	} else if (target_x && target_y) {
		/* Allow a direction without a monster */
		return true;
	}

	/* Assume no target */
	return false;
}


/**
 * Set the target to a monster (or nobody)
 */
bool target_set_monster(struct monster *mon)
{
	/* Acceptable target */
	if (mon && target_able(mon)) {
		target_set = true;
		target_who = mon;
		target_y = mon->fy;
		target_x = mon->fx;
		return true;
	}

	/* Reset target info */
	target_set = false;
	target_who = NULL;
	target_y = 0;
	target_x = 0;

	return false;
}


/**
 * Set the target to a location
 */
void target_set_location(int y, int x)
{
	/* Legal target */
	if (square_in_bounds_fully(cave, y, x)) {
		/* Save target info */
		target_set = true;
		target_who = NULL;
		target_y = y;
		target_x = x;
		return;
	}

	/* Reset target info */
	target_set = false;
	target_who = 0;
	target_y = 0;
	target_x = 0;
}

/**
 * Tell the UI the target is set
 */
bool target_is_set(void)
{
	return target_set;
}

/**
 * Sorting hook -- comp function -- by "distance to player"
 *
 * We use "u" and "v" to point to arrays of "x" and "y" positions,
 * and sort the arrays by double-distance to the player.
 */
int cmp_distance(const void *a, const void *b)
{
	int py = player->py;
	int px = player->px;

	const struct loc *pa = a;
	const struct loc *pb = b;

	int da, db, kx, ky;

	/* Absolute distance components */
	kx = pa->x; kx -= px; kx = ABS(kx);
	ky = pa->y; ky -= py; ky = ABS(ky);

	/* Approximate Double Distance to the first point */
	da = ((kx > ky) ? (kx + kx + ky) : (ky + ky + kx));

	/* Absolute distance components */
	kx = pb->x; kx -= px; kx = ABS(kx);
	ky = pb->y; ky -= py; ky = ABS(ky);

	/* Approximate Double Distance to the first point */
	db = ((kx > ky) ? (kx + kx + ky) : (ky + ky + kx));

	/* Compare the distances */
	if (da < db)
		return -1;
	if (da > db)
		return 1;
	return 0;
}

/**
 * Help select a location.  This function picks the closest from a set in 
 *(roughly) a given direction.
 */
s16b target_pick(int y1, int x1, int dy, int dx, struct point_set *targets)
{
	int i, v;

	int x2, y2, x3, y3, x4, y4;

	int b_i = -1, b_v = 9999;


	/* Scan the locations */
	for (i = 0; i < point_set_size(targets); i++) {
		/* Point 2 */
		x2 = targets->pts[i].x;
		y2 = targets->pts[i].y;

		/* Directed distance */
		x3 = (x2 - x1);
		y3 = (y2 - y1);

		/* Verify quadrant */
		if (dx && (x3 * dx <= 0)) continue;
		if (dy && (y3 * dy <= 0)) continue;

		/* Absolute distance */
		x4 = ABS(x3);
		y4 = ABS(y3);

		/* Verify quadrant */
		if (dy && !dx && (x4 > y4)) continue;
		if (dx && !dy && (y4 > x4)) continue;

		/* Approximate Double Distance */
		v = ((x4 > y4) ? (x4 + x4 + y4) : (y4 + y4 + x4));

		/* Track best */
		if ((b_i >= 0) && (v >= b_v)) continue;

		/* Track best */
		b_i = i; b_v = v;
	}

	/* Result */
	return (b_i);
}


/**
 * Determine if a given location is "interesting"
 */
bool target_accept(int y, int x)
{
	struct object *obj;

	/* Player grids are always interesting */
	if (cave->squares[y][x].mon < 0) return (true);

	/* Handle hallucination */
	if (player->timed[TMD_IMAGE]) return (false);

	/* Visible monsters */
	if (cave->squares[y][x].mon > 0) {
		struct monster *mon = square_monster(cave, y, x);

		/* Visible monsters */
		if (mflag_has(mon->mflag, MFLAG_VISIBLE) &&
			!mflag_has(mon->mflag, MFLAG_UNAWARE))
			return (true);
	}

	/* Traps */
	if (square_isvisibletrap(cave, y, x))
		return(true);

	/* Scan all objects in the grid */
	for (obj = square_object(cave_k, y, x); obj; obj = obj->next)
		/* Memorized object */
<<<<<<< HEAD
		if (obj->marked && !ignore_item_ok(obj)) return (true);

	/* Interesting memorized features */
	if (square_ismark(cave, y, x) && square_isinteresting(cave, y, x))
		return (true);
=======
		if (!ignore_item_ok(obj)) return (TRUE);

	/* Interesting memorized features */
	if (square_isknown(cave, y, x) && square_isinteresting(cave, y, x))
		return (TRUE);
>>>>>>> 993b33a6

	/* Nope */
	return (false);
}

/**
 * Describe a location relative to the player position.
 * e.g. "12 S 35 W" or "0 N, 33 E" or "0 N, 0 E"
 */
void coords_desc(char *buf, int size, int y, int x)
{
	const char *east_or_west;
	const char *north_or_south;

	int py = player->py;
	int px = player->px;

	if (y > py)
		north_or_south = "S";
	else
		north_or_south = "N";

	if (x < px)
		east_or_west = "W";
	else
		east_or_west = "E";

	strnfmt(buf, size, "%d %s, %d %s",
		ABS(y-py), north_or_south, ABS(x-px), east_or_west);
}

/**
 * Obtains the location the player currently targets.
 */
void target_get(int *x, int *y)
{
	assert(x);
	assert(y);

	*x = target_x;
	*y = target_y;
}


/**
 * Returns the currently targeted monster index.
 */
struct monster *target_get_monster(void)
{
	return target_who;
}


/**
 * True if the player's current target is in LOS.
 */
bool target_sighted(void)
{
	return target_okay() &&
			panel_contains(target_y, target_x) &&
			 /* either the target is a grid and is visible, or it is a monster
			  * that is visible */
		((!target_who && square_isseen(cave, target_y, target_x)) ||
			 (target_who && mflag_has(target_who->mflag, MFLAG_VISIBLE)));
}


#define TS_INITIAL_SIZE	20

/**
 * Return a target set of target_able monsters.
 */
struct point_set *target_get_monsters(int mode)
{
	int y, x;
	int min_y, min_x, max_y, max_x;
	struct point_set *targets = point_set_new(TS_INITIAL_SIZE);

	/* Get the current panel */
	get_panel(&min_y, &min_x, &max_y, &max_x);

	/* Scan for targets */
	for (y = min_y; y < max_y; y++) {
		for (x = min_x; x < max_x; x++) {
			/* Check bounds */
			if (!square_in_bounds_fully(cave, y, x)) continue;

			/* Require "interesting" contents */
			if (!target_accept(y, x)) continue;

			/* Special mode */
			if (mode & (TARGET_KILL)) {
				/* Must contain a monster */
				if (!(cave->squares[y][x].mon > 0)) continue;

				/* Must be a targettable monster */
			 	if (!target_able(square_monster(cave, y, x))) continue;
			}

			/* Save the location */
			add_to_point_set(targets, y, x);
		}
	}

	sort(targets->pts, point_set_size(targets), sizeof(*(targets->pts)),
		 cmp_distance);
	return targets;
}


/**
 * Set target to closest monster.
 */
bool target_set_closest(int mode)
{
	int y, x;
	struct monster *mon;
	char m_name[80];
	struct point_set *targets;

	/* Cancel old target */
	target_set_monster(0);

	/* Get ready to do targetting */
	targets = target_get_monsters(mode);

	/* If nothing was prepared, then return */
	if (point_set_size(targets) < 1) {
		msg("No Available Target.");
		point_set_dispose(targets);
		return false;
	}

	/* Find the first monster in the queue */
	y = targets->pts[0].y;
	x = targets->pts[0].x;
	mon = square_monster(cave, y, x);
	
	/* Target the monster, if possible */
	if (!target_able(mon)) {
		msg("No Available Target.");
		point_set_dispose(targets);
		return false;
	}

	/* Target the monster */
	monster_desc(m_name, sizeof(m_name), mon, MDESC_CAPITAL);
	if (!(mode & TARGET_QUIET))
		msg("%s is targeted.", m_name);

	/* Set up target information */
	monster_race_track(player->upkeep, mon->race);
	health_track(player->upkeep, mon);
	target_set_monster(mon);

	point_set_dispose(targets);
	return true;
}<|MERGE_RESOLUTION|>--- conflicted
+++ resolved
@@ -340,19 +340,11 @@
 	/* Scan all objects in the grid */
 	for (obj = square_object(cave_k, y, x); obj; obj = obj->next)
 		/* Memorized object */
-<<<<<<< HEAD
-		if (obj->marked && !ignore_item_ok(obj)) return (true);
-
-	/* Interesting memorized features */
-	if (square_ismark(cave, y, x) && square_isinteresting(cave, y, x))
-		return (true);
-=======
 		if (!ignore_item_ok(obj)) return (TRUE);
 
 	/* Interesting memorized features */
 	if (square_isknown(cave, y, x) && square_isinteresting(cave, y, x))
 		return (TRUE);
->>>>>>> 993b33a6
 
 	/* Nope */
 	return (false);
