--- conflicted
+++ resolved
@@ -485,11 +485,8 @@
 		int row, int col, int width)
 {
 	byte attr = curs_attrs[CURS_KNOWN][(int)cursor];
-<<<<<<< HEAD
-=======
 	bool *options = menu_priv(m);
 
->>>>>>> a14cf40f
 	c_prt(attr, format("%-45s: %s  (%s)", option_desc(oid),
 	                   options[oid] ? "yes" : "no ", option_name(oid)),
 	                   row, col);
@@ -503,19 +500,11 @@
 	bool next = FALSE;
 
 	if (event->type == EVT_SELECT)
-<<<<<<< HEAD
 	{
 		option_set(option_name(oid), !op_ptr->opt[oid]);
 	}
 	else if (event->type == EVT_KBRD)
 	{
-=======
-	{
-		option_set(option_name(oid), !op_ptr->opt[oid]);
-	}
-	else if (event->type == EVT_KBRD)
-	{
->>>>>>> a14cf40f
 		if (event->key == 'y' || event->key == 'Y')
 		{
 			option_set(option_name(oid), TRUE);
@@ -534,10 +523,7 @@
 	else
 		return FALSE;
 
-<<<<<<< HEAD
-=======
 	/* XXX should be moved to ui-menu somehow */
->>>>>>> a14cf40f
 	if (next)
 	{
 		m->cursor++;
@@ -564,15 +550,7 @@
  */
 static void do_cmd_options_aux(const char *name, int page)
 {
-<<<<<<< HEAD
-	int page = (int)vpage;
-	int opt[OPT_PAGE_PER];
-	int i, n = 0;
-
-	menu_type *menu = &option_toggle_menu;
-=======
 	int i;
->>>>>>> a14cf40f
 
 	if (!option_toggle_menu)
 	{
@@ -584,19 +562,6 @@
 		option_toggle_menu->flags = MN_DBL_TAP;
 	}
 
-<<<<<<< HEAD
-	menu->title = info;
-
-	menu_setpriv(menu, OPT_PAGE_PER, vpage);
-	menu_set_filter(menu, opt, n);
-	menu_layout(menu, &SCREEN_REGION);
-
-	/* Run the menu */
-	screen_save();
-	clear_from(0);
-
-	menu_select(menu, 0);
-=======
 	option_toggle_menu->title = name;
 
 	/* XXX assert(page < OPT_PAGE_MAX); */
@@ -618,7 +583,6 @@
 	clear_from(0);
 
 	menu_select(option_toggle_menu, 0);
->>>>>>> a14cf40f
 
 	screen_load();
 }
@@ -889,9 +853,6 @@
 
 static void macro_pref_append(const char *title, int row)
 {
-<<<<<<< HEAD
-	char tmp[1024];
-=======
 	(void)dump_pref_file(macro_dump, "Dump macros", 15);
 }
 
@@ -934,18 +895,12 @@
 		msg_print("Found a macro.");
 	}
 }
->>>>>>> a14cf40f
 
 static void macro_create(const char *title, int row)
 {
 	char pat[1024];
 	char tmp[1024];
 
-<<<<<<< HEAD
-	int mode;
-
-	region loc = {0, 0, 0, 12};
-=======
 	prt("Command: Create a macro", 16, 0);
 	prt("Trigger: ", 18, 0);
 	
@@ -975,7 +930,6 @@
 		msg_print("Added a macro.");
 	}					
 }
->>>>>>> a14cf40f
 
 static void macro_remove(const char *title, int row)
 {
@@ -1030,36 +984,8 @@
 		ascii_to_text(tmp, sizeof(tmp), macro_buffer);
 	
 		/* Display the current action */
-<<<<<<< HEAD
-		prt(tmp, 14, 0);
-
-		c = menu_select(&macro_menu, 0);
-
-		if (c.type == EVT_ESCAPE)
-			break;
-
-		if (c.type == EVT_KBRD && (c.key == ARROW_LEFT || c.key == ARROW_RIGHT))
-			continue;
-
-		evt = macro_actions[macro_menu.cursor].id;
-
-		switch(evt)
-		{
-		case LOAD_PREF:
-		{
-			do_cmd_pref_file_hack(16);
-			break;
-		}
-
-#ifdef ALLOW_MACROS
-		case APP_MACRO:
-		{
-			/* Dump the macros */
-			(void)dump_pref_file(macro_dump, "Dump Macros", 15);
-=======
 		prt("Found: ", 15, 0);
 		Term_addstr(-1, TERM_WHITE, tmp);
->>>>>>> a14cf40f
 
 		prt("Press any key to continue.", 17, 0);
 		inkey();
@@ -1308,15 +1234,10 @@
 
 static void colors_modify(const char *title, int row)
 {
-<<<<<<< HEAD
-	/* Save screen */
-	screen_save();
-=======
 	int i;
 	int cx;
 
 	static byte a = 0;
->>>>>>> a14cf40f
 
 	/* Prompt */
 	prt("Command: Modify colors", 8, 0);
@@ -1324,28 +1245,11 @@
 	/* Hack -- query until done */
 	while (1)
 	{
-<<<<<<< HEAD
-		ui_event_data key;
-		int evt = -1;
-
-		clear_from(0);
-
-		key = menu_select(&visual_menu, 0);
-
-		if (key.type == EVT_ESCAPE)
-			break;
-
-		if (key.type == EVT_KBRD && (key.key == ARROW_LEFT || key.key == ARROW_RIGHT))
-			continue;
-
-		evt = visual_menu_items[visual_menu.cursor].id;
-=======
 		cptr name;
 		char index;
 
 		/* Clear */
 		clear_from(10);
->>>>>>> a14cf40f
 
 		/* Exhibit the normal colors */
 		for (i = 0; i < BASIC_COLORS; i++)
@@ -1427,86 +1331,13 @@
  */
 void do_cmd_colors(const char *title, int row)
 {
-<<<<<<< HEAD
-	int i;
-	int cx;
-
-=======
->>>>>>> a14cf40f
 	screen_save();
 	clear_from(0);
 
 	if (!color_menu)
 	{
-<<<<<<< HEAD
-		ui_event_data key;
-		int evt;
-		clear_from(0);
-		key = menu_select(&color_menu, 0);
-
-		/* Done */
-		if (key.type == EVT_ESCAPE) break;
-		if (key.key == ARROW_RIGHT || key.key == ARROW_LEFT) continue;
-
-		evt = color_events[color_menu.cursor].id;
-
-		/* Load a user pref file */
-		if (evt == LOAD_PREF)
-		{
-			/* Ask for and load a user pref file */
-			do_cmd_pref_file_hack(8);
-
-			/* Could skip the following if loading cancelled XXX XXX XXX */
-
-			/* Mega-Hack -- React to color changes */
-			Term_xtra(TERM_XTRA_REACT, 0);
-
-			/* Mega-Hack -- Redraw physical windows */
-			Term_redraw();
-		}
-
-#ifdef ALLOW_COLORS
-
-		/* Dump colors */
-		else if (evt == DUMP_COL)
-		{
-			dump_pref_file(dump_colors, "Dump Colors", 15);
-		}
-
-		/* Edit colors */
-		else if (evt == MOD_COL)
-		{
-			static byte a = 0;
-
-			/* Prompt */
-			prt("Command: Modify colors", 8, 0);
-
-			/* Hack -- query until done */
-			while (1)
-			{
-				cptr name;
-				char index;
-
-				/* Clear */
-				clear_from(10);
-
-				/* Exhibit the normal colors */
-				for (i = 0; i < BASIC_COLORS; i++)
-				{
-					/* Exhibit this color */
-					Term_putstr(i*3, 20, -1, a, "##");
-
-					/* Exhibit character letter */
-					Term_putstr(i*3, 21, -1, (byte)i,
-								format(" %c", color_table[i].index_char));
-
-					/* Exhibit all colors */
-					Term_putstr(i*3, 22, -1, (byte)i, format("%2d", i));
-				}
-=======
 		color_menu = menu_new_action(color_events,
 			N_ELEMENTS(color_events));
->>>>>>> a14cf40f
 
 		color_menu->title = title;
 		color_menu->selections = lower_case;
@@ -1681,20 +1512,10 @@
 	strnfmt(ftmp, sizeof ftmp, "%s.prf", op_ptr->base_name);
 
 	/* Ask for a file (or cancel) */
-<<<<<<< HEAD
-	if (!askfor_aux(ftmp, sizeof ftmp, NULL)) return;
-
-	/* Process the given filename */
-	if (process_pref_file(ftmp, FALSE))
-	{
-		/* Mention success */
-		prt("", 0, 0);
-		msg_format("Loaded '%s'.", ftmp);
-=======
 	if (askfor_aux(ftmp, sizeof ftmp, NULL))
 	{
 		/* Process the given filename */
-		if (process_pref_file(ftmp))
+		if (process_pref_file(ftmp, FALSE))
 		{
 			/* Mention failure */
 			prt("", 0, 0);
@@ -1706,7 +1527,6 @@
 			prt("", 0, 0);
 			msg_format("Loaded '%s'.", ftmp);
 		}
->>>>>>> a14cf40f
 	}
 
 	screen_load();
@@ -1721,8 +1541,6 @@
 	dump_pref_file(option_dump, "Dump options", 20);
 }
 
-<<<<<<< HEAD
-=======
 /*
  * Load a pref file.
  */
@@ -1731,35 +1549,10 @@
 	do_cmd_pref_file_hack(20);
 }
 
->>>>>>> a14cf40f
 
 
 /*** Main menu definitions and display ***/
 
-<<<<<<< HEAD
-static menu_type option_menu;
-static menu_action option_actions [] = 
-{
-	{'a', "Interface options", do_cmd_options_aux, (void*)0}, 
-	{'b', "Display options", do_cmd_options_aux, (void*)1},
-	{'e', "Warning and disturbance options", do_cmd_options_aux, (void*)2}, 
-	{'f', "Birth (difficulty) options", do_cmd_options_aux, (void*)3}, 
-	{'g', "Cheat options", do_cmd_options_aux, (void*)4}, 
-	{0, 0, 0, 0}, /* Load and append */
-	{'w', "Subwindow display settings", (action_f) do_cmd_options_win, 0}, 
-	{'s', "Item squelch settings", (action_f) do_cmd_options_item, 0}, 
-	{'d', "Set base delay factor", (action_f) do_cmd_delay, 0}, 
-	{'h', "Set hitpoint warning", (action_f) do_cmd_hp_warn, 0}, 
-	{'i', "Set movement delay", (action_f) do_cmd_lazymove_delay, 0}, 
-	{'l', "Load a user pref file", (action_f) do_cmd_pref_file_hack, (void*)20},
-	{'o', "Save options", do_dump_options, 0}, 
-	{0, 0, 0, 0}, /* Interact with */	
-	{'m', "Interact with macros (advanced)", (action_f) do_cmd_macros, 0},
-	{'v', "Interact with visuals (advanced)", (action_f) do_cmd_visuals, 0},
-	{'c', "Interact with colours (advanced)", (action_f) do_cmd_colors, 0},
-};
-
-=======
 static menu_type *option_menu;
 static menu_action option_actions [] = 
 {
@@ -1790,76 +1583,11 @@
 };
 
 
->>>>>>> a14cf40f
 /*
  * Display the options main menu.
  */
 void do_cmd_options(void)
 {
-<<<<<<< HEAD
-	screen_save();
-	clear_from(0);
-	menu_layout(&option_menu, &SCREEN_REGION);
-	menu_select(&option_menu, 0);
-	screen_load();
-}
-
-
-
-
-/*
- * Initialise all menus used here.
- */
-void init_cmd4_c(void)
-{
-	/* Initialize the menus */
-	menu_type *menu;
-
-	/* options screen selection menu */
-	menu = &option_menu;
-	menu_init(menu, MN_SKIN_SCROLL, menu_find_iter(MN_ITER_ACTIONS));
-	menu_setpriv(menu, N_ELEMENTS(option_actions), option_actions);
-
-	menu->title = "Options Menu";
-	menu->flags = MN_CASELESS_TAGS;
-
-
-	/* Initialize the options toggle menu */
-	menu = &option_toggle_menu;
-	menu_init(menu, MN_SKIN_SCROLL, &options_toggle_iter);
-
-	menu->prompt = "Set option (y/n/t), '?' for information";
-	menu->cmd_keys = "?YyNnTt";
-	menu->selections = "abcdefghijklmopqrsuvwxz";
-	menu->flags = MN_DBL_TAP;
-
-
-	/* macro menu */
-	menu = &macro_menu;
-	menu_init(menu, MN_SKIN_SCROLL, menu_find_iter(MN_ITER_ACTIONS));
-	menu_setpriv(menu, N_ELEMENTS(macro_actions), macro_actions);
-
-	menu->title = "Interact with macros";
-	menu->selections = lower_case;
-
-
-	/* visuals menu */
-	menu = &visual_menu;
-	menu_init(menu, MN_SKIN_SCROLL, menu_find_iter(MN_ITER_ACTIONS));
-	menu_setpriv(menu, N_ELEMENTS(visual_menu_items), visual_menu_items);
-
-	menu->title = "Interact with visuals";
-	menu->selections = lower_case;
-
-
-	/* colors menu */
-	menu = &color_menu;
-	menu_init(menu, MN_SKIN_SCROLL, menu_find_iter(MN_ITER_ACTIONS));
-	menu_setpriv(menu, N_ELEMENTS(color_events), color_events);
-
-	menu->title = "Interact with colors";
-	menu->selections = lower_case;
-=======
 	if (!option_menu)
 	{
 		/* Main option menu */
@@ -1877,7 +1605,6 @@
 	menu_select(option_menu, 0);
 
 	screen_load();
->>>>>>> a14cf40f
 }
 
 
