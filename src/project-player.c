/**
 * \file project-player.c
 * \brief projection effects on the player
 *
 * Copyright (c) 1997 Ben Harrison, James E. Wilson, Robert A. Koeneke
 *
 * This work is free software; you can redistribute it and/or modify it
 * under the terms of either:
 *
 * a) the GNU General Public License as published by the Free Software
 *    Foundation, version 2, or
 *
 * b) the "Angband licence":
 *    This software may be copied and distributed for educational, research,
 *    and not for profit purposes provided that this copyright and statement
 *    are included in all such copies.  Other copyrights may also apply.
 */

#include "angband.h"
#include "cave.h"
#include "effects.h"
#include "init.h"
#include "mon-desc.h"
#include "obj-gear.h"
#include "obj-identify.h"
#include "player-calcs.h"
#include "player-timed.h"
#include "player-util.h"
#include "project.h"

/**
 * Adjust damage according to resistance or vulnerability.
 *
 * \param p is the player
 * \param type is the attack type we are checking.
 * \param dam is the unadjusted damage.
 * \param dam_aspect is the calc we want (min, avg, max, random).
 * \param resist is the degree of resistance (-1 = vuln, 3 = immune).
 */
int adjust_dam(struct player *p, int type, int dam, aspect dam_aspect, int resist)
{
	int i, denom;

	/* If an actual player exists, get their actual resist */
	if (p && p->race) {
		/* Ice is a special case */
		int res_type = (type == GF_ICE) ? GF_COLD: type;
		resist = p->state.el_info[res_type].res_level;

		/* Notice element stuff */
		equip_notice_element(p, res_type);
	}

	if (resist == 3) /* immune */
		return 0;

	/* Hack - acid damage is halved by armour, holy orb is halved */
	if ((type == GF_ACID && p && minus_ac(p)) || type == GF_HOLY_ORB)
		dam = (dam + 1) / 2;

	if (resist == -1) /* vulnerable */
		return (dam * 4 / 3);

	/* Variable resists vary the denominator, so we need to invert the logic
	 * of dam_aspect. (m_bonus is unused) */
	switch (dam_aspect) {
		case MINIMISE:
			denom = randcalc(gf_denom(type), 0, MAXIMISE);
			break;
		case MAXIMISE:
			denom = randcalc(gf_denom(type), 0, MINIMISE);
			break;
		case AVERAGE:
		case EXTREMIFY:
		case RANDOMISE:
			denom = randcalc(gf_denom(type), 0, dam_aspect);
			break;
		default:
			assert(0);
	}

	for (i = resist; i > 0; i--)
		if (denom)
			dam = dam * gf_num(type) / denom;

	return dam;
}


/**
 * ------------------------------------------------------------------------
 * Player handlers
 * ------------------------------------------------------------------------ */

/**
 * Drain stats at random
 *
 * \param num is the number of points to drain
 */
static void project_player_drain_stats(int num)
{
	int i, k = 0;
	const char *act = NULL;

	for (i = 0; i < num; i++) {
		switch (randint1(5)) {
			case 1: k = STAT_STR; act = "strong"; break;
			case 2: k = STAT_INT; act = "bright"; break;
			case 3: k = STAT_WIS; act = "wise"; break;
			case 4: k = STAT_DEX; act = "agile"; break;
			case 5: k = STAT_CON; act = "hale"; break;
		}

		msg("You're not as %s as you used to be...", act);
		player_stat_dec(player, k, false);
	}

	return;
}

/**
 * Swap a random pair of stats
 */
static void project_player_swap_stats(void)
{
    int max1, cur1, max2, cur2, ii, jj;

    msg("Your body starts to scramble...");

    /* Pick a pair of stats */
    ii = randint0(STAT_MAX);
    for (jj = ii; jj == ii; jj = randint0(STAT_MAX)) /* loop */;

    max1 = player->stat_max[ii];
    cur1 = player->stat_cur[ii];
    max2 = player->stat_max[jj];
    cur2 = player->stat_cur[jj];

    player->stat_max[ii] = max2;
    player->stat_cur[ii] = cur2;
    player->stat_max[jj] = max1;
    player->stat_cur[jj] = cur1;

    player->upkeep->update |= (PU_BONUS);

    return;
}

typedef struct project_player_handler_context_s {
	const int who;
	const int r;
	const int y;
	const int x;
	const int dam;
	const int type;
	bool obvious;
} project_player_handler_context_t;
typedef void (*project_player_handler_f)(project_player_handler_context_t *);

static void project_player_handler_ACID(project_player_handler_context_t *context)
{
	if (player_is_immune(player, ELEM_ACID)) return;
	inven_damage(player, GF_ACID, MIN(context->dam * 5, 300));
}

static void project_player_handler_ELEC(project_player_handler_context_t *context)
{
	if (player_is_immune(player, ELEM_ELEC)) return;
	inven_damage(player, GF_ELEC, MIN(context->dam * 5, 300));
}

static void project_player_handler_FIRE(project_player_handler_context_t *context)
{
	if (player_is_immune(player, ELEM_FIRE)) return;
	inven_damage(player, GF_FIRE, MIN(context->dam * 5, 300));
}

static void project_player_handler_COLD(project_player_handler_context_t *context)
{
	if (player_is_immune(player, ELEM_COLD)) return;
	inven_damage(player, GF_COLD, MIN(context->dam * 5, 300));
}

static void project_player_handler_POIS(project_player_handler_context_t *context)
{
	if (!player_inc_timed(player, TMD_POISONED, 10 + randint1(context->dam),
						  true, true))
		msg("You resist the effect!");
}

static void project_player_handler_LIGHT(project_player_handler_context_t *context)
{
	if (player_resists(player, ELEM_LIGHT)) {
		msg("You resist the effect!");
		return;
	}

	(void)player_inc_timed(player, TMD_BLIND, 2 + randint1(5), true, true);
}

static void project_player_handler_DARK(project_player_handler_context_t *context)
{
	if (player_resists(player, ELEM_DARK)) {
		msg("You resist the effect!");
		return;
	}

	(void)player_inc_timed(player, TMD_BLIND, 2 + randint1(5), true, true);
}

static void project_player_handler_SOUND(project_player_handler_context_t *context)
{
	if (player_resists(player, ELEM_SOUND)) {
		msg("You resist the effect!");
		return;
	}

	/* Stun */
	if (!player_of_has(player, OF_PROT_STUN)) {
		int duration = 5 + randint1(context->dam / 3);
		if (duration > 35) duration = 35;
		(void)player_inc_timed(player, TMD_STUN, duration, true, true);
	}
}

static void project_player_handler_SHARD(project_player_handler_context_t *context)
{
	if (player_resists(player, ELEM_SHARD)) {
		msg("You resist the effect!");
		return;
	}

	/* Cuts */
	(void)player_inc_timed(player, TMD_CUT, randint1(context->dam), true,
						   false);
}

static void project_player_handler_NEXUS(project_player_handler_context_t *context)
{
	struct monster *mon = cave_monster(cave, context->who);

	if (player_resists(player, ELEM_NEXUS)) {
		msg("You resist the effect!");
		return;
	}

	/* Stat swap */
	if (one_in_(7)) {
		if (randint0(100) < player->state.skills[SKILL_SAVE]) {
			msg("You avoid the effect!");
			return;
		}
		project_player_swap_stats();
	} else if (one_in_(3)) { /* Teleport to */
		effect_simple(EF_TELEPORT_TO, "0", mon->fy, mon->fx, 0, NULL);
	} else if (one_in_(4)) { /* Teleport level */
		if (randint0(100) < player->state.skills[SKILL_SAVE]) {
			msg("You avoid the effect!");
			return;
		}
		effect_simple(EF_TELEPORT_LEVEL, "0", 0, 0, 0, NULL);
	} else { /* Teleport */
		const char *miles = "200";
		effect_simple(EF_TELEPORT, miles, 0, 1, 0, NULL);
	}
}

static void project_player_handler_NETHER(project_player_handler_context_t *context)
{
	int drain = 200 + (player->exp / 100) * z_info->life_drain_percent;

	if (player_resists(player, ELEM_NETHER) ||
		player_of_has(player, OF_HOLD_LIFE)) {
		msg("You resist the effect!");
		return;
	}

	/* Life draining */
	msg("You feel your life force draining away!");
	player_exp_lose(player, drain, false);
}

static void project_player_handler_CHAOS(project_player_handler_context_t *context)
{
	if (player_resists(player, ELEM_CHAOS)) {
		msg("You resist the effect!");
		return;
	}

	/* Hallucination */
	(void)player_inc_timed(player, TMD_IMAGE, randint1(10), true, false);

	/* Confusion */
	(void)player_inc_timed(player, TMD_CONFUSED, 10 + randint0(20), true, true);

	/* Life draining */
	if (!player_of_has(player, OF_HOLD_LIFE)) {
		int drain = 5000 + (player->exp / 100) * z_info->life_drain_percent;
		msg("You feel your life force draining away!");
		player_exp_lose(player, drain, false);
	}
}

static void project_player_handler_DISEN(project_player_handler_context_t *context)
{
	if (player_resists(player, ELEM_DISEN)) {
		msg("You resist the effect!");
		return;
	}

	/* Disenchant gear */
	effect_simple(EF_DISENCHANT, "0", 0, 0, 0, NULL);
}

static void project_player_handler_WATER(project_player_handler_context_t *context)
{
	/* Confusion */
	(void)player_inc_timed(player, TMD_CONFUSED, 5 + randint1(5), true, true);

	/* Stun */
	(void)player_inc_timed(player, TMD_STUN, randint1(40), true, true);
}

static void project_player_handler_ICE(project_player_handler_context_t *context)
{
	if (!player_is_immune(player, ELEM_COLD))
		inven_damage(player, GF_COLD, MIN(context->dam * 5, 300));

	/* Cuts */
	if (!player_resists(player, ELEM_SHARD))
		(void)player_inc_timed(player, TMD_CUT, damroll(5, 8), true, false);
	else
		msg("You resist the effect!");

	/* Stun */
	(void)player_inc_timed(player, TMD_STUN, randint1(15), true, true);
}

static void project_player_handler_GRAVITY(project_player_handler_context_t *context)
{
	msg("Gravity warps around you.");

	/* Blink */
	if (randint1(127) > player->lev) {
		const char *five = "5";
		effect_simple(EF_TELEPORT, five, 0, 1, 0, NULL);
	}

	/* Slow */
	(void)player_inc_timed(player, TMD_SLOW, 4 + randint0(4), true, false);

	/* Stun */
	if (!player_of_has(player, OF_PROT_STUN)) {
		int duration = 5 + randint1(context->dam / 3);
		if (duration > 35) duration = 35;
		(void)player_inc_timed(player, TMD_STUN, duration, true, true);
	}
}

static void project_player_handler_INERTIA(project_player_handler_context_t *context)
{
	/* Slow */
	(void)player_inc_timed(player, TMD_SLOW, 4 + randint0(4), true, false);
}

static void project_player_handler_FORCE(project_player_handler_context_t *context)
{
	char grids_away[5];

	/* Stun */
<<<<<<< HEAD
	(void)player_inc_timed(player, TMD_STUN, randint1(20), true, true);
=======
	(void)player_inc_timed(player, TMD_STUN, randint1(20), TRUE, TRUE);

	/* Thrust player away. */
	strnfmt(grids_away, sizeof(grids_away), "%d", 3 + context->dam / 20);
	effect_simple(EF_THRUST_AWAY, grids_away, context->y, context->x, 0, NULL);
>>>>>>> 993b33a6
}

static void project_player_handler_TIME(project_player_handler_context_t *context)
{
	if (one_in_(2)) {
		/* Life draining */
		int drain = 100 + (player->exp / 100) * z_info->life_drain_percent;
		msg("You feel your life force draining away!");
		player_exp_lose(player, drain, false);
	} else if (!one_in_(5)) {
		/* Drain some stats */
		project_player_drain_stats(2);
	} else {
		/* Drain all stats */
		int i;
		msg("You're not as powerful as you used to be...");

		for (i = 0; i < STAT_MAX; i++)
			player_stat_dec(player, i, false);
	}
}

static void project_player_handler_PLASMA(project_player_handler_context_t *context)
{
	/* Stun */
	if (!player_of_has(player, OF_PROT_STUN)) {
		int duration = 5 + randint1(context->dam * 3 / 4);
		if (duration > 35) duration = 35;
		(void)player_inc_timed(player, TMD_STUN, duration, true, true);
	}
}

static void project_player_handler_METEOR(project_player_handler_context_t *context)
{
}

static void project_player_handler_MISSILE(project_player_handler_context_t *context)
{
}

static void project_player_handler_MANA(project_player_handler_context_t *context)
{
}

static void project_player_handler_HOLY_ORB(project_player_handler_context_t *context)
{
}

static void project_player_handler_ARROW(project_player_handler_context_t *context)
{
}

static void project_player_handler_LIGHT_WEAK(project_player_handler_context_t *context)
{
}

static void project_player_handler_DARK_WEAK(project_player_handler_context_t *context)
{
	if (player_resists(player, ELEM_DARK)) {
		msg("You resist the effect!");
		return;
	}

	(void)player_inc_timed(player, TMD_BLIND, 3 + randint1(5), true, true);
}

static void project_player_handler_KILL_WALL(project_player_handler_context_t *context)
{
}

static void project_player_handler_KILL_DOOR(project_player_handler_context_t *context)
{
}

static void project_player_handler_KILL_TRAP(project_player_handler_context_t *context)
{
}

static void project_player_handler_MAKE_DOOR(project_player_handler_context_t *context)
{
}

static void project_player_handler_MAKE_TRAP(project_player_handler_context_t *context)
{
}

static const project_player_handler_f player_handlers[] = {
	#define ELEM(a, b, c, d, e, f, g, h, i, col) project_player_handler_##a,
	#include "list-elements.h"
	#undef ELEM
	#define PROJ_ENV(a, col, desc) project_player_handler_##a,
	#include "list-project-environs.h"
	#undef PROJ_ENV
	#define PROJ_MON(a, obv, desc) NULL, 
	#include "list-project-monsters.h"
	#undef PROJ_MON
	NULL
};

/**
 * Called from project() to affect the player
 *
 * Called for projections with the PROJECT_PLAY flag set, which includes
 * bolt, beam, ball and breath effects.
 *
 * \param who is the monster list index of the caster
 * \param r is the distance from the centre of the effect
 * \param y
 * \param x the coordinates of the grid being handled
 * \param dam is the "damage" from the effect at distance r from the centre
 * \param typ is the projection (GF_) type
 * \return whether the effects were obvious
 *
 * If "r" is non-zero, then the blast was centered elsewhere; the damage
 * is reduced in project() before being passed in here.  This can happen if a
 * monster breathes at the player and hits a wall instead.
 *
 * We assume the player is aware of some effect, and always return "true".
 */
bool project_p(int who, int r, int y, int x, int dam, int typ)
{
	bool blind, seen;
	bool obvious = true;

	/* Source monster */
	struct monster *mon;

	/* Monster name (for damage) */
	char killer[80];

	project_player_handler_f player_handler = player_handlers[typ];
	project_player_handler_context_t context = {
		who,
		r,
		y,
		x,
		dam,
		typ,
		obvious,
	};

	/* No player here */
	if (!(cave->squares[y][x].mon < 0)) return (false);

	/* Never affect projector */
	if (cave->squares[y][x].mon == who) return (false);

	/* Source monster */
	mon = cave_monster(cave, who);

	/* Player blind-ness */
	blind = (player->timed[TMD_BLIND] ? true : false);

	/* Extract the "see-able-ness" */
	seen = (!blind && mflag_has(mon->mflag, MFLAG_VISIBLE));

	/* Get the monster's real name */
	monster_desc(killer, sizeof(killer), mon, MDESC_DIED_FROM);

	/* Let player know what is going on */
	if (!seen)
		msg("You are hit by %s!", gf_blind_desc(typ));

	/* Adjust damage for resistance, immunity or vulnerability, and apply it */
	dam = adjust_dam(player, typ, dam, RANDOMISE,
					 player->state.el_info[typ].res_level);
	if (dam)
		take_hit(player, dam, killer);

	/* Handle side effects */
	if ((player_handler != NULL) && !player->is_dead)
		player_handler(&context);

	obvious = context.obvious;

	/* Disturb */
	disturb(player, 1);

	/* Return "Anything seen?" */
	return (obvious);
}
<|MERGE_RESOLUTION|>--- conflicted
+++ resolved
@@ -368,15 +368,11 @@
 	char grids_away[5];
 
 	/* Stun */
-<<<<<<< HEAD
-	(void)player_inc_timed(player, TMD_STUN, randint1(20), true, true);
-=======
 	(void)player_inc_timed(player, TMD_STUN, randint1(20), TRUE, TRUE);
 
 	/* Thrust player away. */
 	strnfmt(grids_away, sizeof(grids_away), "%d", 3 + context->dam / 20);
 	effect_simple(EF_THRUST_AWAY, grids_away, context->y, context->x, 0, NULL);
->>>>>>> 993b33a6
 }
 
 static void project_player_handler_TIME(project_player_handler_context_t *context)
