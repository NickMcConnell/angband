--- conflicted
+++ resolved
@@ -421,13 +421,7 @@
 					object_power(obj, false, NULL),
 					art->weight / 10,
 					art->weight % 10);
-
-<<<<<<< HEAD
-			if (OPT(birth_randarts)) file_putf(fh, "%s.\n", art->text);
-=======
 			if (OPT(player, birth_randarts)) text_out("%s.\n", art->text);
->>>>>>> 03f50b68
-
 			/* Terminate the entry */
 			spoiler_blanklines(fh, 2);
 			object_delete(&known_obj);
