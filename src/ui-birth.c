/*
 * File: ui-birth.c
 * Purpose: Text-based user interface for character creation
 *
 * Copyright (c) 1987 - 2007 Angband contributors
 *
 * This work is free software; you can redistribute it and/or modify it
 * under the terms of either:
 *
 * a) the GNU General Public License as published by the Free Software
 *    Foundation, version 2, or
 *
 * b) the "Angband licence":
 *    This software may be copied and distributed for educational, research,
 *    and not for profit purposes provided that this copyright and statement
 *    are included in all such copies.  Other copyrights may also apply.
 */
#include "angband.h"
#include "ui-menu.h"
#include "ui-birth.h"
#include "game-event.h"
#include "game-cmd.h"
#include "cmds.h"

/*
 * Overview
 * ========
 * This file implements the user interface side of the birth process
 * for the classic terminal-based UI of Angband.
 *
 * It models birth as a series of steps which must be carried out in 
 * a specified order, with the option of stepping backwards to revisit
 * past choices.
 *
 * It starts when we receive the EVENT_ENTER_BIRTH event from the game,
 * and ends when we receive the EVENT_LEAVE_BIRTH event.  In between,
 * we will repeatedly be asked to supply a game command, which change
 * the state of the character being rolled.  Once the player is happy
 * with their character, we send the CMD_ACCEPT_CHARACTER command.
 */


/* A local-to-this-file global to hold the most important bit of state
   between calls to the game proper.  Probably not strictly necessary,
   but reduces complexity a bit. */
enum birth_stage
{
	BIRTH_BACK = -1,
	BIRTH_RESET = 0,
	BIRTH_QUICKSTART,
	BIRTH_SEX_CHOICE,
	BIRTH_RACE_CHOICE,
	BIRTH_CLASS_CHOICE,
	BIRTH_ROLLER_CHOICE,
	BIRTH_POINTBASED,
	BIRTH_ROLLER,
	BIRTH_NAME_CHOICE,
	BIRTH_FINAL_CONFIRM,
	BIRTH_COMPLETE
};


enum birth_questions
{
	BQ_METHOD = 0,
	BQ_SEX,
	BQ_RACE,
	BQ_CLASS,
	BQ_ROLLER,
	MAX_BIRTH_QUESTIONS
};

enum birth_rollers
{
	BR_POINTBASED = 0,
	BR_NORMAL,
	MAX_BIRTH_ROLLERS
};


static void point_based_start(void);
static bool quickstart_allowed = FALSE;

/* ------------------------------------------------------------------------
 * Quickstart? screen.
 * ------------------------------------------------------------------------ */
static enum birth_stage get_quickstart_command(void)
{
	const char *prompt = "['Y' to use this character, 'N' to start afresh, 'C' to change name]";
	ui_event_data ke;

	enum birth_stage next = BIRTH_QUICKSTART;

	/* Prompt for it */
	prt("New character based on previous one:", 0, 0);
	prt(prompt, Term->hgt - 1, Term->wid / 2 - strlen(prompt) / 2);
	
	/* Buttons */
	button_kill_all();
	button_add("[Y]", 'y');
	button_add("[N]", 'n');
	button_add("[C]", 'c');
	redraw_stuff();
	
	do
	{
		/* Get a key */
		ke = inkey_ex();
		
		if (ke.key == 'N' || ke.key == 'n')
		{
			cmd_insert(CMD_BIRTH_RESET, TRUE);
			next = BIRTH_SEX_CHOICE;
		}
		else if (ke.key == KTRL('X'))
		{
			cmd_insert(CMD_QUIT);
			next = BIRTH_COMPLETE;
		}
		else if (ke.key == 'C' || ke.key == 'c')
		{
			next = BIRTH_NAME_CHOICE;
		}
		else if (ke.key == 'Y' || ke.key == 'y')
		{
			cmd_insert(CMD_ACCEPT_CHARACTER);
			next = BIRTH_COMPLETE;
		}
	} while (next == BIRTH_QUICKSTART);
	
	/* Buttons */
	button_kill_all();
	redraw_stuff();

	/* Clear prompt */
	clear_from(23);

	return next;
}

/* ------------------------------------------------------------------------
 * The various "menu" bits of the birth process - namely choice of sex,
 * race, class, and roller type.
 * ------------------------------------------------------------------------ */

/* The various menus */
static menu_type sex_menu, race_menu, class_menu, roller_menu;

/* Locations of the menus, etc. on the screen */
#define HEADER_ROW       1
#define QUESTION_ROW     7
#define TABLE_ROW       10

#define QUESTION_COL     2
#define SEX_COL          2
#define RACE_COL        14
#define RACE_AUX_COL    29
#define CLASS_COL       29
#define CLASS_AUX_COL   50

static region gender_region = {SEX_COL, TABLE_ROW, 15, -2};
static region race_region = {RACE_COL, TABLE_ROW, 15, -2};
static region class_region = {CLASS_COL, TABLE_ROW, 19, -2};
static region roller_region = {44, TABLE_ROW, 21, -2};

/* We use different menu "browse functions" to display the help text
   sometimes supplied with the menu items - currently just the list
   of bonuses, etc, corresponding to each race and class. */
typedef void (*browse_f) (int oid, void *db, const region *l);

/* We have one of these structures for each menu we display - it holds
   the useful information for the menu - text of the menu items, "help"
   text, current (or default) selection, and whether random selection
   is allowed. */
struct birthmenu_data 
{
	const char **items;
	const char *hint;
	bool allow_random;
};

/* A custom "display" function for our menus that simply displays the
   text from our stored data in a different colour if it's currently
   selected. */
static void birthmenu_display(menu_type *menu, int oid, bool cursor,
			      int row, int col, int width)
{
	struct birthmenu_data *data = menu->menu_data;

	byte attr = curs_attrs[CURS_KNOWN][0 != cursor];
	c_put_str(attr, data->items[oid], row, col);
}

/* Our custom menu iterator, only really needed to allow us to override
   the default handling of "commands" in the standard iterators (hence
   only defining the display and handler parts). */
static const menu_iter birth_iter = { NULL, NULL, birthmenu_display, NULL, NULL };

static void race_help(int i, void *db, const region *l)
{
	int j;

	/* Output to the screen */
	text_out_hook = text_out_to_screen;
	
	/* Indent output */
	text_out_indent = RACE_AUX_COL;
	Term_gotoxy(RACE_AUX_COL, TABLE_ROW);

	for (j = 0; j < A_MAX; j++) 
	{  
		text_out_e("%s%+d\n", stat_names_reduced[j], p_info[i].r_adj[j]);
	}
	
	text_out_e("Hit die: %d\n", p_info[i].r_mhp);
	text_out_e("Experience: %d%%\n", p_info[i].r_exp);
	text_out_e("Infravision: %d ft", p_info[i].infra * 10);
	
	/* Reset text_out() indentation */
	text_out_indent = 0;
}

static void class_help(int i, void *db, const region *l)
{
	int j;

	/* Output to the screen */
	text_out_hook = text_out_to_screen;
	
	/* Indent output */
	text_out_indent = CLASS_AUX_COL;
	Term_gotoxy(CLASS_AUX_COL, TABLE_ROW);

	for (j = 0; j < A_MAX; j++) 
	{  
		text_out_e("%s%+d\n", stat_names_reduced[j], c_info[i].c_adj[j]); 
	}

	text_out_e("Hit die: %d\n", c_info[i].c_mhp);   
	text_out_e("Experience: %d%%", c_info[i].c_exp);
	
	/* Reset text_out() indentation */
	text_out_indent = 0;
}

/* Set up one of our menus ready to display choices for a birth question.
   This is slightly involved. */
static void init_birth_menu(menu_type *menu, int n_choices, int initial_choice, const region *reg, bool allow_random, browse_f aux)
{
	struct birthmenu_data *menu_data;

	/* Initialise a basic menu */
	menu_init(menu, MN_SKIN_SCROLL, &birth_iter);

	/* A couple of behavioural flags - we want selections letters in
	   lower case and a double tap to act as a selection. */
	menu->selections = lower_case;
	menu->flags = MN_DBL_TAP;

	/* Copy across the game's suggested initial selection, etc. */
	menu->cursor = initial_choice;

	/* Allocate sufficient space for our own bits of menu information. */
	menu_data = mem_alloc(sizeof *menu_data);

	/* Allocate space for an array of menu item texts and help texts
	   (where applicable) */
	menu_data->items = mem_alloc(n_choices * sizeof *menu_data->items);
	menu_data->allow_random = allow_random;

	/* Set private data */
	menu_setpriv(menu, n_choices, menu_data);

	/* Set up the "browse" hook to display help text (where applicable). */
	menu->browse_hook = aux;

	/* Lay out the menu appropriately */
	menu_layout(menu, reg);
}



static void setup_menus()
{
	int i;

	const char *roller_choices[MAX_BIRTH_ROLLERS] = { 
		"Point-based", 
		"Standard roller" 
	};

	struct birthmenu_data *mdata;

	/* Sex menu fairly straightforward */
	init_birth_menu(&sex_menu, MAX_SEXES, p_ptr->psex, &gender_region, TRUE, NULL);
	mdata = sex_menu.menu_data;
	for (i = 0; i < MAX_SEXES; i++)
	{	
		mdata->items[i] = sex_info[i].title;
	}
	mdata->hint = "Your 'sex' does not have any significant gameplay effects.";

	/* Race menu more complicated. */
	init_birth_menu(&race_menu, z_info->p_max, p_ptr->prace, &race_region, TRUE, race_help);
	mdata = race_menu.menu_data;

	for (i = 0; i < z_info->p_max; i++)
	{	
		mdata->items[i] = p_info[i].name;
	}
	mdata->hint = "Your 'race' determines various intrinsic factors and bonuses.";

	/* Class menu similar to race. */
	init_birth_menu(&class_menu, z_info->c_max, p_ptr->pclass, &class_region, TRUE, class_help);
	mdata = class_menu.menu_data;

	for (i = 0; i < z_info->c_max; i++)
	{	
		mdata->items[i] = c_info[i].name;
	}
	mdata->hint = "Your 'class' determines various intrinsic abilities and bonuses";
		
	/* Roller menu straightforward again */
	init_birth_menu(&roller_menu, MAX_BIRTH_ROLLERS, 0, &roller_region, FALSE, NULL);
	mdata = roller_menu.menu_data;
	for (i = 0; i < MAX_BIRTH_ROLLERS; i++)
	{	
		mdata->items[i] = roller_choices[i];
	}
	mdata->hint = "Your choice of character generation.  Point-based is recommended.";
}

/* Cleans up our stored menu info when we've finished with it. */
static void free_birth_menu(menu_type *menu)
{
	struct birthmenu_data *data = menu->menu_data;

	if (data)
	{
		mem_free(data->items);
		mem_free(data);
	}
}

static void free_birth_menus()
{
	/* We don't need these any more. */
	free_birth_menu(&sex_menu);
	free_birth_menu(&race_menu);
	free_birth_menu(&class_menu);
	free_birth_menu(&roller_menu);
}

/*
 * Clear the previous question
 */
static void clear_question(void)
{
	int i;

	for (i = QUESTION_ROW; i < TABLE_ROW; i++)
	{
		/* Clear line, position cursor */
		Term_erase(0, i, 255);
	}
}


#define BIRTH_MENU_HELPTEXT \
	"{lightblue}Please select your character from the menu below:{/}\n\n" \
	"Use the {lightgreen}movement keys{/} to scroll the menu, " \
	"{lightgreen}Enter{/} to select the current menu item, '{lightgreen}*{/}' " \
	"for a random menu item, '{lightgreen}ESC{/}' to step back through the " \
	"birth process, '{lightgreen}={/}' for the birth options, '{lightgreen}?{/} " \
	"for help, or '{lightgreen}Ctrl-X{/}' to quit."

/* Show the birth instructions on an otherwise blank screen */	
static void print_menu_instructions(void)
{
	/* Clear screen */
	Term_clear();
	
	/* Output to the screen */
	text_out_hook = text_out_to_screen;
	
	/* Indent output */
	text_out_indent = QUESTION_COL;
	Term_gotoxy(QUESTION_COL, HEADER_ROW);
	
	/* Display some helpful information */
	text_out_e(BIRTH_MENU_HELPTEXT);
	
	/* Reset text_out() indentation */
	text_out_indent = 0;
}

/* Allow the user to select from the current menu, and return the 
   corresponding command to the game.  Some actions are handled entirely
   by the UI (displaying help text, for instance). */
static enum birth_stage menu_question(enum birth_stage current, menu_type *current_menu, cmd_code choice_command)
{
<<<<<<< HEAD
	struct birthmenu_data *menu_data = current_menu->menu_data;
=======
	struct birthmenu_data *menu_data = menu_priv(current_menu);
>>>>>>> a14cf40f
	ui_event_data cx;

	enum birth_stage next = BIRTH_RESET;
	
	/* Print the question currently being asked. */
	clear_question();
	Term_putstr(QUESTION_COL, QUESTION_ROW, -1, TERM_YELLOW, menu_data->hint);

	current_menu->cmd_keys = "?=*\x18";	 /* ?, =, *, <ctl-X> */

	while (next == BIRTH_RESET)
	{
		/* Display the menu, wait for a selection of some sort to be made. */
		cx = menu_select(current_menu, EVT_KBRD);

		/* As all the menus are displayed in "hierarchical" style, we allow
		   use of "back" (left arrow key or equivalent) to step back in 
		   the proces as well as "escape". */
		if (cx.type == EVT_ESCAPE)
		{
			next = BIRTH_BACK;
		}
		else if (cx.type == EVT_SELECT)
		{
			if (current == BIRTH_ROLLER_CHOICE)
			{
				if (current_menu->cursor)
				{
					/* Do a first roll of the stats */
					cmd_insert(CMD_ROLL_STATS);
					next = current + 2;
				}
				else
				{
					/* 
					 * Make sure we've got a point-based char to play with. 
					 * We call point_based_start here to make sure we get
					 * an update on the points totals before trying to
					 * display the screen.  The call to CMD_RESET_STATS
					 * forces a rebuying of the stats to give us up-to-date
					 * totals.  This is, it should go without saying, a hack.
					 */
					point_based_start();
					cmd_insert(CMD_RESET_STATS, TRUE);
					next = current + 1;
				}
			}
			else
			{
				cmd_insert(choice_command, current_menu->cursor);
				next = current + 1;
			}
		}
		else if (cx.type == EVT_KBRD)
		{
			/* '*' chooses an option at random from those the game's provided. */
			if (cx.key == '*' && menu_data->allow_random) 
			{
				current_menu->cursor = randint0(current_menu->count);
				cmd_insert(choice_command, current_menu->cursor);

				menu_refresh(current_menu);
				next = current + 1;
			}
			else if (cx.key == '=') 
			{
				do_cmd_options();
				next = current;
			}
			else if (cx.key == KTRL('X')) 
			{
				cmd_insert(CMD_QUIT);
				next = BIRTH_COMPLETE;
			}
			else if (cx.key == '?')
			{
				do_cmd_help();
			}
		}
	}
	
	return next;
}

/* ------------------------------------------------------------------------
 * The rolling bit of the roller.
 * ------------------------------------------------------------------------ */
#define ROLLERCOL 42

static enum birth_stage roller_command(bool first_call)
{
	char prompt[80] = "";
	size_t promptlen = 0;

	ui_event_data ke;
	char ch;

	enum birth_stage next = BIRTH_ROLLER;

	/* Used to keep track of whether we've rolled a character before or not. */
	static bool prev_roll = FALSE;

   	/* Display the player - a bit cheaty, but never mind. */
	display_player(0);

	if (first_call)
		prev_roll = FALSE;

	/* Add buttons */
	button_add("[ESC]", ESCAPE);
	button_add("[Enter]", '\r');
	button_add("[r]", 'r');
	if (prev_roll) button_add("[p]", 'p');
	clear_from(Term->hgt - 2);
	redraw_stuff();

	/* Prepare a prompt (must squeeze everything in) */
	strnfcat(prompt, sizeof (prompt), &promptlen, "['r' to reroll");
	if (prev_roll) 
		strnfcat(prompt, sizeof(prompt), &promptlen, ", 'p' for prev");
	strnfcat(prompt, sizeof (prompt), &promptlen, " or 'Enter' to accept]");

	/* Prompt for it */
	prt(prompt, Term->hgt - 1, Term->wid / 2 - promptlen / 2);
	
	/* Prompt and get a command */
	ke = inkey_ex();
	ch = ke.key;

	if (ch == ESCAPE) 
	{
		button_kill('r');
		button_kill('p');

		next = BIRTH_BACK;
	}

	/* 'Enter' accepts the roll */
	if ((ch == '\r') || (ch == '\n')) 
	{
		next = BIRTH_NAME_CHOICE;
	}

	/* Reroll this character */
	else if ((ch == ' ') || (ch == 'r'))
	{
		cmd_insert(CMD_ROLL_STATS);
		prev_roll = TRUE;
	}

	/* Previous character */
	else if (prev_roll && (ch == 'p'))
	{
		cmd_insert(CMD_PREV_STATS);
	}

	/* Quit */
	else if (ch == KTRL('X')) 
	{
		cmd_insert(CMD_QUIT);
		next = BIRTH_COMPLETE;
	}

	/* Help XXX */
	else if (ch == '?')
	{
		do_cmd_help();
	}

	/* Nothing handled directly here */
	else
	{
		bell("Illegal roller command!");
	}

	/* Kill buttons */
	button_kill(ESCAPE);
	button_kill('\r');
	button_kill('r');
	button_kill('p');
	redraw_stuff();

	return next;
}

/* ------------------------------------------------------------------------
 * Point-based stat allocation.
 * ------------------------------------------------------------------------ */

/* The locations of the "costs" area on the birth screen. */
#define COSTS_ROW 2
#define COSTS_COL (42 + 32)
#define TOTAL_COL (42 + 19)

/* This is called whenever a stat changes.  We take the easy road, and just
   redisplay them all using the standard function. */
static void point_based_stats(game_event_type type, game_event_data *data, void *user)
{
	display_player_stat_info();
}

/* This is called whenever any of the other miscellaneous stat-dependent things
   changed.  We are hooked into changes in the amount of gold in this case,
   but redisplay everything because it's easier. */
static void point_based_misc(game_event_type type, game_event_data *data, void *user)
{
	display_player_xtra_info();
}


/* This is called whenever the points totals are changed (in birth.c), so
   that we can update our display of how many points have been spent and
   are available. */
static void point_based_points(game_event_type type, game_event_data *data, void *user)
{
	int i;
	int sum = 0;
	int *stats = data->birthstats.stats;

	/* Display the costs header */
	put_str("Cost", COSTS_ROW - 1, COSTS_COL);
	
	/* Display the costs */
	for (i = 0; i < A_MAX; i++)
	{
		/* Display cost */
		put_str(format("%4d", stats[i]), COSTS_ROW + i, COSTS_COL);
		sum += stats[i];
	}
	
	put_str(format("Total Cost: %2d/%2d", sum, data->birthstats.remaining + sum), COSTS_ROW + A_MAX, TOTAL_COL);
}

static void point_based_start(void)
{
	const char *prompt = "[up/down to move, left/right to modify, 'r' to reset, 'Enter' to accept]";

	/* Clear */
	Term_clear();

	/* Display the player */
	display_player_xtra_info();
	display_player_stat_info();

	prt(prompt, Term->hgt - 1, Term->wid / 2 - strlen(prompt) / 2);

	/* Register handlers for various events - cheat a bit because we redraw
	   the lot at once rather than each bit at a time. */
	event_add_handler(EVENT_BIRTHPOINTS, point_based_points, NULL);	
	event_add_handler(EVENT_STATS, point_based_stats, NULL);	
	event_add_handler(EVENT_GOLD, point_based_misc, NULL);	
}

static void point_based_stop(void)
{
	event_remove_handler(EVENT_BIRTHPOINTS, point_based_points, NULL);	
	event_remove_handler(EVENT_STATS, point_based_stats, NULL);	
	event_remove_handler(EVENT_GOLD, point_based_misc, NULL);	
}

static enum birth_stage point_based_command(void)
{
	static int stat = 0;
	char ch;
	enum birth_stage next = BIRTH_POINTBASED;

/*	point_based_display();*/

	/* Place cursor just after cost of current stat */
	Term_gotoxy(COSTS_COL + 4, COSTS_ROW + stat);

	/* Get key */
	ch = inkey();
	
	if (ch == KTRL('X')) 
	{
		cmd_insert(CMD_QUIT);
		next = BIRTH_COMPLETE;
	}
	
	/* Go back a step, or back to the start of this step */
	else if (ch == ESCAPE) 
	{
		next = BIRTH_BACK;
	}

	else if (ch == 'r' || ch == 'R') 
	{
		cmd_insert(CMD_RESET_STATS, FALSE);
	}
	
	/* Done */
	else if ((ch == '\r') || (ch == '\n')) 
	{
		next = BIRTH_NAME_CHOICE;
	}
	else
	{
		ch = target_dir(ch);
		
		/* Prev stat, looping round to the bottom when going off the top */
		if (ch == 8)
			stat = (stat + A_MAX - 1) % A_MAX;
		
		/* Next stat, looping round to the top when going off the bottom */
		if (ch == 2)
			stat = (stat + 1) % A_MAX;
		
		/* Decrease stat (if possible) */
		if (ch == 4)
		{
			cmd_insert(CMD_SELL_STAT, stat);
		}
		
		/* Increase stat (if possible) */
		if (ch == 6)
		{
			cmd_insert(CMD_BUY_STAT, stat);
		}
	}

	return next;
}
	
/* ------------------------------------------------------------------------
 * Asking for the player's chosen name.
 * ------------------------------------------------------------------------ */
static enum birth_stage get_name_command(void)
{
	enum birth_stage next;
	char name[32];

	if (get_name(name, sizeof(name)))
	{	
		cmd_insert(CMD_NAME_CHOICE, name);
		next = BIRTH_FINAL_CONFIRM;
	}
	else
	{
		next = BIRTH_BACK;
	}

	return next;
}

/* ------------------------------------------------------------------------
 * Final confirmation of character.
 * ------------------------------------------------------------------------ */
static enum birth_stage get_confirm_command(void)
{
	const char *prompt = "['ESC' to step back, 'S' to start over, or any other key to continue]";
	ui_event_data ke;

	enum birth_stage next;

	/* Prompt for it */
	prt(prompt, Term->hgt - 1, Term->wid / 2 - strlen(prompt) / 2);
	
	/* Buttons */
	button_kill_all();
	button_add("[Continue]", 'q');
	button_add("[ESC]", ESCAPE);
	button_add("[S]", 'S');
	redraw_stuff();
	
	/* Get a key */
	ke = inkey_ex();
	
	/* Start over */
	if (ke.key == 'S' || ke.key == 's')
	{
		next = BIRTH_RESET;
	}
	else if (ke.key == KTRL('X'))
	{
		cmd_insert(CMD_QUIT);
		next = BIRTH_COMPLETE;
	}
	else if (ke.key == ESCAPE)
	{
		next = BIRTH_BACK;
	}
	else
	{
		cmd_insert(CMD_ACCEPT_CHARACTER);
		next = BIRTH_COMPLETE;
	}
	
	/* Buttons */
	button_kill_all();
	redraw_stuff();

	/* Clear prompt */
	clear_from(23);

	return next;
}



/* ------------------------------------------------------------------------
 * Things that relate to the world outside this file: receiving game events
 * and being asked for game commands.
 * ------------------------------------------------------------------------ */

/*
 * This is called when we receive a request for a command in the birth 
 * process.

 * The birth process continues until we send a final character confirmation
 * command (or quit), so this is effectively called in a loop by the main
 * game.
 *
 * We're imposing a step-based system onto the main game here, so we need
 * to keep track of where we're up to, where each step moves on to, etc.
 */
errr get_birth_command(bool wait)
{
	static enum birth_stage current_stage = BIRTH_RESET;
	static enum birth_stage prev;
	static enum birth_stage roller = BIRTH_RESET;
	enum birth_stage next = current_stage;

	switch (current_stage)
	{
		case BIRTH_RESET:
		{
			cmd_insert(CMD_BIRTH_RESET, TRUE);
			roller = BIRTH_RESET;
			
			if (quickstart_allowed)
				next = BIRTH_QUICKSTART;
			else
				next = BIRTH_SEX_CHOICE;

			break;
		}

		case BIRTH_QUICKSTART:
		{
			display_player(0);
			next = get_quickstart_command();
			break;
		}

		case BIRTH_SEX_CHOICE:
		case BIRTH_CLASS_CHOICE:
		case BIRTH_RACE_CHOICE:
		case BIRTH_ROLLER_CHOICE:
		{
			menu_type *menu = &sex_menu;
			cmd_code command = CMD_CHOOSE_SEX;

			Term_clear();
			print_menu_instructions();

			if (current_stage > BIRTH_SEX_CHOICE)
			{
				menu_refresh(&sex_menu);
				menu = &race_menu;
				command = CMD_CHOOSE_RACE;
			}
			
			if (current_stage > BIRTH_RACE_CHOICE)
			{
				menu_refresh(&race_menu);
				menu = &class_menu;
				command = CMD_CHOOSE_CLASS;
			}

			if (current_stage > BIRTH_CLASS_CHOICE)
			{
				menu_refresh(&class_menu);
				menu = &roller_menu;
				command = CMD_NULL;
			}
			
			next = menu_question(current_stage, menu, command);

			if (next == BIRTH_BACK)
				next = current_stage - 1;

			/* Make sure that the character gets reset before quickstarting */
			if (next == BIRTH_QUICKSTART) 
				next = BIRTH_RESET;

			break;
		}

		case BIRTH_POINTBASED:
		{
			roller = BIRTH_POINTBASED;
	
			if (prev > BIRTH_POINTBASED)
				point_based_start();

			next = point_based_command();

			if (next == BIRTH_BACK)
				next = BIRTH_ROLLER_CHOICE;

			if (next != BIRTH_POINTBASED)
				point_based_stop();

			break;
		}

		case BIRTH_ROLLER:
		{
			roller = BIRTH_ROLLER;
			next = roller_command(prev < BIRTH_ROLLER);
			if (next == BIRTH_BACK)
				next = BIRTH_ROLLER_CHOICE;

			break;
		}

		case BIRTH_NAME_CHOICE:
		{
			if (prev < BIRTH_NAME_CHOICE)
				display_player(0);

			next = get_name_command();
			if (next == BIRTH_BACK)
				next = roller;

			break;
		}

		case BIRTH_FINAL_CONFIRM:
		{
			if (prev < BIRTH_FINAL_CONFIRM)
				display_player(0);

			next = get_confirm_command();
			if (next == BIRTH_BACK)
				next = BIRTH_NAME_CHOICE;

			break;
		}

		default:
		{
			/* Remove dodgy compiler warning, */
		}
	}

	prev = current_stage;
	current_stage = next;

	return 0;
}

/*
 * Called when we enter the birth mode - so we set up handlers, command hooks,
 * etc, here.
 */
static void ui_enter_birthscreen(game_event_type type, game_event_data *data, void *user)
{
	/* Set the ugly static global that tells us if quickstart's available. */
	quickstart_allowed = data->flag;

	setup_menus();
}

static void ui_leave_birthscreen(game_event_type type, game_event_data *data, void *user)
{
	free_birth_menus();
}


void ui_init_birthstate_handlers(void)
{
	event_add_handler(EVENT_ENTER_BIRTH, ui_enter_birthscreen, NULL);
	event_add_handler(EVENT_LEAVE_BIRTH, ui_leave_birthscreen, NULL);
}
<|MERGE_RESOLUTION|>--- conflicted
+++ resolved
@@ -399,11 +399,7 @@
    by the UI (displaying help text, for instance). */
 static enum birth_stage menu_question(enum birth_stage current, menu_type *current_menu, cmd_code choice_command)
 {
-<<<<<<< HEAD
-	struct birthmenu_data *menu_data = current_menu->menu_data;
-=======
 	struct birthmenu_data *menu_data = menu_priv(current_menu);
->>>>>>> a14cf40f
 	ui_event_data cx;
 
 	enum birth_stage next = BIRTH_RESET;
